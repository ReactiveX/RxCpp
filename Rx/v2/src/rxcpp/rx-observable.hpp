// Copyright (c) Microsoft Open Technologies, Inc. All rights reserved. See License.txt in the project root for license information.

#pragma once

#if !defined(RXCPP_RX_OBSERVABLE_HPP)
#define RXCPP_RX_OBSERVABLE_HPP

#include "rx-includes.hpp"

#ifdef __GNUG__
#define EXPLICIT_THIS this->
#else
#define EXPLICIT_THIS
#endif

namespace rxcpp {

namespace detail {

template<class Source, class F>
struct is_operator_factory_for
{
    struct not_void {};
    template<class CS, class CF>
    static auto check(int) -> decltype((*(CF*)nullptr)(*(CS*)nullptr));
    template<class CS, class CF>
    static not_void check(...);

    typedef rxu::decay_t<Source> source_type;
    typedef rxu::decay_t<F> function_type;

    typedef decltype(check<source_type, function_type>(0)) detail_result;
    static const bool value = !std::is_same<detail_result, not_void>::value && is_observable<source_type>::value;
};

template<class Subscriber, class T>
struct has_on_subscribe_for
{
    struct not_void {};
    template<class CS, class CT>
    static auto check(int) -> decltype((*(CT*)nullptr).on_subscribe(*(CS*)nullptr));
    template<class CS, class CT>
    static not_void check(...);

    typedef decltype(check<rxu::decay_t<Subscriber>, T>(0)) detail_result;
    static const bool value = std::is_same<detail_result, void>::value;
};

}

template<class T>
class dynamic_observable
    : public rxs::source_base<T>
{
    struct state_type
        : public std::enable_shared_from_this<state_type>
    {
        typedef std::function<void(subscriber<T>)> onsubscribe_type;

        onsubscribe_type on_subscribe;
    };
    std::shared_ptr<state_type> state;

    template<class U>
    friend bool operator==(const dynamic_observable<U>&, const dynamic_observable<U>&);

    template<class SO>
    void construct(SO&& source, rxs::tag_source&&) {
        rxu::decay_t<SO> so = std::forward<SO>(source);
        state->on_subscribe = [so](subscriber<T> o) mutable {
            so.on_subscribe(std::move(o));
        };
    }

    struct tag_function {};
    template<class F>
    void construct(F&& f, tag_function&&) {
        state->on_subscribe = std::forward<F>(f);
    }

public:

    typedef tag_dynamic_observable dynamic_observable_tag;

    dynamic_observable()
    {
    }

    template<class SOF>
    explicit dynamic_observable(SOF&& sof, typename std::enable_if<!is_dynamic_observable<SOF>::value, void**>::type = 0)
        : state(std::make_shared<state_type>())
    {
        construct(std::forward<SOF>(sof),
                  typename std::conditional<rxs::is_source<SOF>::value || rxo::is_operator<SOF>::value, rxs::tag_source, tag_function>::type());
    }

    void on_subscribe(subscriber<T> o) const {
        state->on_subscribe(std::move(o));
    }

    template<class Subscriber>
    typename std::enable_if<is_subscriber<Subscriber>::value, void>::type
    on_subscribe(Subscriber o) const {
        state->on_subscribe(o.as_dynamic());
    }
};

template<class T>
inline bool operator==(const dynamic_observable<T>& lhs, const dynamic_observable<T>& rhs) {
    return lhs.state == rhs.state;
}
template<class T>
inline bool operator!=(const dynamic_observable<T>& lhs, const dynamic_observable<T>& rhs) {
    return !(lhs == rhs);
}

template<class T, class Source>
observable<T> make_observable_dynamic(Source&& s) {
    return observable<T>(dynamic_observable<T>(std::forward<Source>(s)));
}

namespace detail {
template<bool Selector, class Default, class SO>
struct resolve_observable;

template<class Default, class SO>
struct resolve_observable<true, Default, SO>
{
    typedef typename SO::type type;
    typedef typename type::value_type value_type;
    static const bool value = true;
    typedef observable<value_type, type> observable_type;
    template<class... AN>
    static observable_type make(const Default&, AN&&... an) {
        return observable_type(type(std::forward<AN>(an)...));
    }
};
template<class Default, class SO>
struct resolve_observable<false, Default, SO>
{
    static const bool value = false;
    typedef Default observable_type;
    template<class... AN>
    static observable_type make(const observable_type& that, const AN&...) {
        return that;
    }
};
template<class SO>
struct resolve_observable<true, void, SO>
{
    typedef typename SO::type type;
    typedef typename type::value_type value_type;
    static const bool value = true;
    typedef observable<value_type, type> observable_type;
    template<class... AN>
    static observable_type make(AN&&... an) {
        return observable_type(type(std::forward<AN>(an)...));
    }
};
template<class SO>
struct resolve_observable<false, void, SO>
{
    static const bool value = false;
    typedef void observable_type;
    template<class... AN>
    static observable_type make(const AN&...) {
    }
};

}

template<class Selector, class Default, template<class... TN> class SO, class... AN>
struct defer_observable
    : public detail::resolve_observable<Selector::value, Default, rxu::defer_type<SO, AN...>>
{
};

/*!
    \brief a source of values whose methods block until all values have been emitted. subscribe or use one of the operator methods that reduce the values emitted to a single value.

    \ingroup group-observable

*/
template<class T, class Observable>
class blocking_observable
{
    template<class Obsvbl, class... ArgN>
    static auto blocking_subscribe(const Obsvbl& source, bool do_rethrow, ArgN&&... an)
        -> void {
        std::mutex lock;
        std::condition_variable wake;
        std::exception_ptr error;

        struct tracking
        {
            ~tracking()
            {
                if (!disposed || !wakened) abort();
            }
            tracking()
            {
                disposed = false;
                wakened = false;
                false_wakes = 0;
                true_wakes = 0;
            }
            std::atomic_bool disposed;
            std::atomic_bool wakened;
            std::atomic_int false_wakes;
            std::atomic_int true_wakes;
        };
        auto track = std::make_shared<tracking>();

        auto dest = make_subscriber<T>(std::forward<ArgN>(an)...);

        // keep any error to rethrow at the end.
        auto scbr = make_subscriber<T>(
            dest,
            [&](T t){dest.on_next(t);},
            [&](std::exception_ptr e){
                if (do_rethrow) {
                    error = e;
                } else {
                    dest.on_error(e);
                }
            },
            [&](){dest.on_completed();}
            );

        auto cs = scbr.get_subscription();
        cs.add(
            [&, track](){
                // OSX geting invalid x86 op if notify_one is after the disposed = true
                // presumably because the condition_variable may already have been awakened
                // and is now sitting in a while loop on disposed
                wake.notify_one();
                track->disposed = true;
            });

        std::unique_lock<std::mutex> guard(lock);
        source.subscribe(std::move(scbr));

        wake.wait(guard,
            [&, track](){
                // this is really not good.
                // false wakeups were never followed by true wakeups so..

                // anyways this gets triggered before disposed is set now so wait.
                while (!track->disposed) {
                    ++track->false_wakes;
                }
                ++track->true_wakes;
                return true;
            });
        track->wakened = true;
        if (!track->disposed || !track->wakened) abort();

        if (error) {std::rethrow_exception(error);}
    }

public:
    typedef rxu::decay_t<Observable> observable_type;
    observable_type source;
    ~blocking_observable()
    {
    }
    blocking_observable(observable_type s) : source(std::move(s)) {}

    ///
    /// `subscribe` will cause this observable to emit values to the provided subscriber.
    ///
    /// \return void
    ///
    /// \param an... - the arguments are passed to make_subscriber().
    ///
    /// callers must provide enough arguments to make a subscriber.
    /// overrides are supported. thus
    ///   `subscribe(thesubscriber, composite_subscription())`
    /// will take `thesubscriber.get_observer()` and the provided
    /// subscription and subscribe to the new subscriber.
    /// the `on_next`, `on_error`, `on_completed` methods can be supplied instead of an observer
    /// if a subscription or subscriber is not provided then a new subscription will be created.
    ///
    template<class... ArgN>
    auto subscribe(ArgN&&... an) const
        -> void {
        return blocking_subscribe(source, false, std::forward<ArgN>(an)...);
    }

    ///
    /// `subscribe_with_rethrow` will cause this observable to emit values to the provided subscriber.
    ///
    /// \note  If the source observable calls on_error, the raised exception is rethrown by this method.
    ///
    /// \note  If the source observable calls on_error, the `on_error` method on the subscriber will not be called.
    ///
    /// \return void
    ///
    /// \param an... - the arguments are passed to make_subscriber().
    ///
    /// callers must provide enough arguments to make a subscriber.
    /// overrides are supported. thus
    ///   `subscribe(thesubscriber, composite_subscription())`
    /// will take `thesubscriber.get_observer()` and the provided
    /// subscription and subscribe to the new subscriber.
    /// the `on_next`, `on_error`, `on_completed` methods can be supplied instead of an observer
    /// if a subscription or subscriber is not provided then a new subscription will be created.
    ///
    template<class... ArgN>
    auto subscribe_with_rethrow(ArgN&&... an) const
        -> void {
        return blocking_subscribe(source, true, std::forward<ArgN>(an)...);
    }

    /*! Return the first item emitted by this blocking_observable, or throw an std::runtime_error exception if it emits no items.

        \return  The first item emitted by this blocking_observable.

        \note  If the source observable calls on_error, the raised exception is rethrown by this method.

        \sample
        When the source observable emits at least one item:
        \snippet blocking_observable.cpp blocking first sample
        \snippet output.txt blocking first sample

        When the source observable is empty:
        \snippet blocking_observable.cpp blocking first empty sample
        \snippet output.txt blocking first empty sample
    */
    T first() {
        rxu::maybe<T> result;
        composite_subscription cs;
        subscribe_with_rethrow(
            cs,
            [&](T v){result.reset(v); cs.unsubscribe();});
        if (result.empty())
            throw rxcpp::empty_error("first() requires a stream with at least one value");
        return result.get();
    }

    /*! Return the last item emitted by this blocking_observable, or throw an std::runtime_error exception if it emits no items.

        \return  The last item emitted by this blocking_observable.

        \note  If the source observable calls on_error, the raised exception is rethrown by this method.

        \sample
        When the source observable emits at least one item:
        \snippet blocking_observable.cpp blocking last sample
        \snippet output.txt blocking last sample

        When the source observable is empty:
        \snippet blocking_observable.cpp blocking last empty sample
        \snippet output.txt blocking last empty sample
    */
    T last() const {
        rxu::maybe<T> result;
        subscribe_with_rethrow(
            [&](T v){result.reset(v);});
        if (result.empty())
            throw rxcpp::empty_error("last() requires a stream with at least one value");
        return result.get();
    }

    /*! Return the total number of items emitted by this blocking_observable.

        \return  The total number of items emitted by this blocking_observable.

        \sample
        \snippet blocking_observable.cpp blocking count sample
        \snippet output.txt blocking count sample

        When the source observable calls on_error:
        \snippet blocking_observable.cpp blocking count error sample
        \snippet output.txt blocking count error sample
    */
    int count() const {
        int result = 0;
        source.count().as_blocking().subscribe_with_rethrow(
            [&](int v){result = v;});
        return result;
    }

    /*! Return the sum of all items emitted by this blocking_observable, or throw an std::runtime_error exception if it emits no items.

        \return  The sum of all items emitted by this blocking_observable.

        \sample
        When the source observable emits at least one item:
        \snippet blocking_observable.cpp blocking sum sample
        \snippet output.txt blocking sum sample

        When the source observable is empty:
        \snippet blocking_observable.cpp blocking sum empty sample
        \snippet output.txt blocking sum empty sample

        When the source observable calls on_error:
        \snippet blocking_observable.cpp blocking sum error sample
        \snippet output.txt blocking sum error sample
    */
    T sum() const {
        return source.sum().as_blocking().last();
    }

    /*! Return the average value of all items emitted by this blocking_observable, or throw an std::runtime_error exception if it emits no items.

        \return  The average value of all items emitted by this blocking_observable.

        \sample
        When the source observable emits at least one item:
        \snippet blocking_observable.cpp blocking average sample
        \snippet output.txt blocking average sample

        When the source observable is empty:
        \snippet blocking_observable.cpp blocking average empty sample
        \snippet output.txt blocking average empty sample

        When the source observable calls on_error:
        \snippet blocking_observable.cpp blocking average error sample
        \snippet output.txt blocking average error sample
    */
    double average() const {
        return source.average().as_blocking().last();
    }
};

template<>
class observable<void, void>;

/*!
    \defgroup group-observable Observables

    \brief These are the set of observable classes in rxcpp.

    \class rxcpp::observable

    \ingroup group-observable group-core

    \brief a source of values. subscribe or use one of the operator methods that return a new observable, which uses this observable as a source.

    \par Some code
    This sample will observable::subscribe() to values from a observable<void, void>::range().

    \sample
    \snippet range.cpp range sample
    \snippet output.txt range sample

*/
template<class T, class SourceOperator>
class observable
    : public observable_base<T>
{
    static_assert(std::is_same<T, typename SourceOperator::value_type>::value, "SourceOperator::value_type must be the same as T in observable<T, SourceOperator>");

    typedef observable<T, SourceOperator> this_type;

public:
    typedef rxu::decay_t<SourceOperator> source_operator_type;
    mutable source_operator_type source_operator;

private:

    template<class U, class SO>
    friend class observable;

    template<class U, class SO>
    friend bool operator==(const observable<U, SO>&, const observable<U, SO>&);

    template<class Subscriber>
    auto detail_subscribe(Subscriber o) const
        -> composite_subscription {

        typedef rxu::decay_t<Subscriber> subscriber_type;

        static_assert(is_subscriber<subscriber_type>::value, "subscribe must be passed a subscriber");
        static_assert(std::is_same<typename source_operator_type::value_type, T>::value && std::is_convertible<T*, typename subscriber_type::value_type*>::value, "the value types in the sequence must match or be convertible");
        static_assert(detail::has_on_subscribe_for<subscriber_type, source_operator_type>::value, "inner must have on_subscribe method that accepts this subscriber ");

        trace_activity().subscribe_enter(*this, o);

        if (!o.is_subscribed()) {
            trace_activity().subscribe_return(*this);
            return o.get_subscription();
        }

        auto safe_subscribe = [&]() {
            try {
                source_operator.on_subscribe(o);
            }
            catch(...) {
                if (!o.is_subscribed()) {
                    throw;
                }
                o.on_error(std::current_exception());
                o.unsubscribe();
            }
        };

        // make sure to let current_thread take ownership of the thread as early as possible.
        if (rxsc::current_thread::is_schedule_required()) {
            const auto& sc = rxsc::make_current_thread();
            sc.create_worker(o.get_subscription()).schedule(
                [&](const rxsc::schedulable&) {
                    safe_subscribe();
                });
        } else {
            // current_thread already owns this thread.
            safe_subscribe();
        }

        trace_activity().subscribe_return(*this);
        return o.get_subscription();
    }

public:
    typedef T value_type;

    static_assert(rxo::is_operator<source_operator_type>::value || rxs::is_source<source_operator_type>::value, "observable must wrap an operator or source");

    ~observable()
    {
    }

    observable()
    {
    }

    explicit observable(const source_operator_type& o)
        : source_operator(o)
    {
    }
    explicit observable(source_operator_type&& o)
        : source_operator(std::move(o))
    {
    }

    /// implicit conversion between observables of the same value_type
    template<class SO>
    observable(const observable<T, SO>& o)
        : source_operator(o.source_operator)
    {}
    /// implicit conversion between observables of the same value_type
    template<class SO>
    observable(observable<T, SO>&& o)
        : source_operator(std::move(o.source_operator))
    {}

#if 0
    template<class I>
    void on_subscribe(observer<T, I> o) const {
        source_operator.on_subscribe(o);
    }
#endif

    /*! Return a new observable that performs type-forgetting conversion of this observable.

        \return  The source observable converted to observable<T>.

        \note This operator could be useful to workaround lambda deduction bug on msvc 2013.

        \sample
        \snippet as_dynamic.cpp as_dynamic sample
        \snippet output.txt as_dynamic sample
    */
    observable<T> as_dynamic() const {
        return *this;
    }

    /*! Return a new observable that contains the blocking methods for this observable.

        \return  An observable that contains the blocking methods for this observable.

        \sample
        \snippet from.cpp threaded from sample
        \snippet output.txt threaded from sample
    */
    blocking_observable<T, this_type> as_blocking() const {
        return blocking_observable<T, this_type>(*this);
    }

    /// \cond SHOW_SERVICE_MEMBERS

    ///
    /// takes any function that will take this observable and produce a result value.
    /// this is intended to allow externally defined operators, that use subscribe,
    /// to be connected into the expression.
    ///
    template<class OperatorFactory>
    auto op(OperatorFactory&& of) const
        -> decltype(of(*(const this_type*)nullptr)) {
        return      of(*this);
        static_assert(detail::is_operator_factory_for<this_type, OperatorFactory>::value, "Function passed for op() must have the signature Result(SourceObservable)");
    }

    ///
    /// takes any function that will take a subscriber for this observable and produce a subscriber.
    /// this is intended to allow externally defined operators, that use make_subscriber, to be connected
    /// into the expression.
    ///
    template<class ResultType, class Operator>
    auto lift(Operator&& op) const
        ->      observable<rxu::value_type_t<rxo::detail::lift_operator<ResultType, source_operator_type, Operator>>, rxo::detail::lift_operator<ResultType, source_operator_type, Operator>> {
        return  observable<rxu::value_type_t<rxo::detail::lift_operator<ResultType, source_operator_type, Operator>>, rxo::detail::lift_operator<ResultType, source_operator_type, Operator>>(
                                                                                                                      rxo::detail::lift_operator<ResultType, source_operator_type, Operator>(source_operator, std::forward<Operator>(op)));
        static_assert(detail::is_lift_function_for<T, subscriber<ResultType>, Operator>::value, "Function passed for lift() must have the signature subscriber<...>(subscriber<T, ...>)");
    }

    ///
    /// takes any function that will take a subscriber for this observable and produce a subscriber.
    /// this is intended to allow externally defined operators, that use make_subscriber, to be connected
    /// into the expression.
    ///
    template<class ResultType, class Operator>
    auto lift_if(Operator&& op) const
        -> typename std::enable_if<detail::is_lift_function_for<T, subscriber<ResultType>, Operator>::value,
            observable<rxu::value_type_t<rxo::detail::lift_operator<ResultType, source_operator_type, Operator>>, rxo::detail::lift_operator<ResultType, source_operator_type, Operator>>>::type {
        return  observable<rxu::value_type_t<rxo::detail::lift_operator<ResultType, source_operator_type, Operator>>, rxo::detail::lift_operator<ResultType, source_operator_type, Operator>>(
                                                                                                                      rxo::detail::lift_operator<ResultType, source_operator_type, Operator>(source_operator, std::forward<Operator>(op)));
    }
    ///
    /// takes any function that will take a subscriber for this observable and produce a subscriber.
    /// this is intended to allow externally defined operators, that use make_subscriber, to be connected
    /// into the expression.
    ///
    template<class ResultType, class Operator>
    auto lift_if(Operator&&) const
        -> typename std::enable_if<!detail::is_lift_function_for<T, subscriber<ResultType>, Operator>::value,
            decltype(rxs::from<ResultType>())>::type {
        return       rxs::from<ResultType>();
    }
    /// \endcond

    /*! Subscribe will cause this observable to emit values to the provided subscriber.

        \tparam ArgN  types of the subscriber parameters

        \param an  the parameters for making a subscriber

        \return  A subscription with which the observer can stop receiving items before the observable has finished sending them.

        The arguments of subscribe are forwarded to rxcpp::make_subscriber function. Some possible alternatives are:

        - Pass an already composed rxcpp::subscriber:
        \snippet subscribe.cpp subscribe by subscriber
        \snippet output.txt subscribe by subscriber

        - Pass an rxcpp::observer. This allows subscribing the same subscriber to several observables:
        \snippet subscribe.cpp subscribe by observer
        \snippet output.txt subscribe by observer

        - Pass an `on_next` handler:
        \snippet subscribe.cpp subscribe by on_next
        \snippet output.txt subscribe by on_next

        - Pass `on_next` and `on_error` handlers:
        \snippet subscribe.cpp subscribe by on_next and on_error
        \snippet output.txt subscribe by on_next and on_error

        - Pass `on_next` and `on_completed` handlers:
        \snippet subscribe.cpp subscribe by on_next and on_completed
        \snippet output.txt subscribe by on_next and on_completed

        - Pass `on_next`, `on_error`, and `on_completed` handlers:
        \snippet subscribe.cpp subscribe by on_next, on_error, and on_completed
        \snippet output.txt subscribe by on_next, on_error, and on_completed
        .

        All the alternatives above also support passing rxcpp::composite_subscription instance. For example:
        \snippet subscribe.cpp subscribe by subscription, on_next, and on_completed
        \snippet output.txt subscribe by subscription, on_next, and on_completed

        If neither subscription nor subscriber are provided, then a new subscription is created and returned as a result:
        \snippet subscribe.cpp subscribe unsubscribe
        \snippet output.txt subscribe unsubscribe

        For more details, see rxcpp::make_subscriber function description.
    */
    template<class... ArgN>
    auto subscribe(ArgN&&... an) const
        -> composite_subscription {
        return detail_subscribe(make_subscriber<T>(std::forward<ArgN>(an)...));
    }

    /*! For each item from this observable use Predicate to select which items to emit from the new observable that is returned.

        \tparam Predicate  the type of the filter function

        \param p  the filter function

        \return  Observable that emits only those items emitted by the source observable that the filter evaluates as true.

        \sample
        \snippet filter.cpp filter sample
        \snippet output.txt filter sample
    */
    template<class Predicate>
    auto filter(Predicate p) const
        /// \cond SHOW_SERVICE_MEMBERS
        -> decltype(EXPLICIT_THIS lift<T>(rxo::detail::filter<T, Predicate>(std::move(p))))
        /// \endcond
    {
        return                    lift<T>(rxo::detail::filter<T, Predicate>(std::move(p)));
    }

    /*! Add a new action at the end of the new observable that is returned.

        \tparam LastCall  the type of the action function

        \param lc  the action function

        \return  Observable that emits the same items as the source observable, then invokes the given action.

        \sample
        \snippet finally.cpp finally sample
        \snippet output.txt finally sample

        If the source observable generates an error, the final action is still being called:
        \snippet finally.cpp error finally sample
        \snippet output.txt error finally sample
    */
    template<class LastCall>
    auto finally(LastCall lc) const
        /// \cond SHOW_SERVICE_MEMBERS
        -> decltype(EXPLICIT_THIS lift<T>(rxo::detail::finally<T, LastCall>(std::move(lc))))
        /// \endcond
    {
        return                    lift<T>(rxo::detail::finally<T, LastCall>(std::move(lc)));
    }

    /*! For each item from this observable use Selector to produce an item to emit from the new observable that is returned.

        \tparam Selector  the type of the transforming function

        \param s  the selector function

        \return  Observable that emits the items from the source observable, transformed by the specified function.

        \sample
        \snippet map.cpp map sample
        \snippet output.txt map sample
    */
    template<class Selector>
    auto map(Selector s) const
        /// \cond SHOW_SERVICE_MEMBERS
        -> decltype(EXPLICIT_THIS lift<rxu::value_type_t<rxo::detail::map<T, Selector>>>(rxo::detail::map<T, Selector>(std::move(s))))
        /// \endcond
    {
        return                    lift<rxu::value_type_t<rxo::detail::map<T, Selector>>>(rxo::detail::map<T, Selector>(std::move(s)));
    }

    /*! For each item from this observable, filter out consequentially repeated values and emit only changes from the new observable that is returned.

        \return  Observable that emits those items from the source observable that are distinct from their immediate predecessors.

        \sample
        \snippet distinct_until_changed.cpp distinct_until_changed sample
        \snippet output.txt distinct_until_changed sample
    */
    auto distinct_until_changed() const
        /// \cond SHOW_SERVICE_MEMBERS
        -> decltype(EXPLICIT_THIS lift<T>(rxo::detail::distinct_until_changed<T>()))
        /// \endcond
    {
        return                    lift<T>(rxo::detail::distinct_until_changed<T>());
    }

    /*! Rerurn an observable that emits connected, non-overlapping windows, each containing at most count items from the source observable.

        \param count  the maximum size of each window before it should be completed

        \return  Observable that emits connected, non-overlapping windows, each containing at most count items from the source observable.

        \sample
        \snippet window.cpp window count sample
        \snippet output.txt window count sample
    */
    auto window(int count) const
        /// \cond SHOW_SERVICE_MEMBERS
        -> decltype(EXPLICIT_THIS lift<observable<T>>(rxo::detail::window<T>(count, count)))
        /// \endcond
    {
        return                    lift<observable<T>>(rxo::detail::window<T>(count, count));
    }

    /*! Rerurn an observable that emits windows every skip items containing at most count items from the source observable.

        \param count  the maximum size of each window before it should be completed
        \param skip   how many items need to be skipped before starting a new window

        \return  Observable that emits windows every skip items containing at most count items from the source observable.

        \sample
        \snippet window.cpp window count+skip sample
        \snippet output.txt window count+skip sample
    */
    auto window(int count, int skip) const
        /// \cond SHOW_SERVICE_MEMBERS
        -> decltype(EXPLICIT_THIS lift<observable<T>>(rxo::detail::window<T>(count, skip)))
        /// \endcond
    {
        return                    lift<observable<T>>(rxo::detail::window<T>(count, skip));
    }

    /*! Rerurn an observable that emits observables every skip time interval and collects items from this observable for period of time into each produced observable, on the specified scheduler.

        \tparam Duration      the type of time intervals
        \tparam Coordination  the type of the scheduler

        \param period        the period of time each window collects items before it is completed
        \param skip          the period of time after which a new window will be created
        \param coordination  the scheduler for the windows

        \return  Observable that emits observables every skip time interval and collect items from this observable for period of time into each produced observable.

        \sample
        \snippet window.cpp window period+skip+coordination sample
        \snippet output.txt window period+skip+coordination sample
    */
    template<class Duration, class Coordination>
    auto window_with_time(Duration period, Duration skip, Coordination coordination) const
        /// \cond SHOW_SERVICE_MEMBERS
        -> decltype(EXPLICIT_THIS lift<observable<T>>(rxo::detail::window_with_time<T, Duration, Coordination>(period, skip, coordination)))
        /// \endcond
    {
        return                    lift<observable<T>>(rxo::detail::window_with_time<T, Duration, Coordination>(period, skip, coordination));
    }

    /*! Rerurn an observable that emits observables every skip time interval and collects items from this observable for period of time into each produced observable.

        \tparam Duration  the type of time intervals

        \param period  the period of time each window collects items before it is completed
        \param skip    the period of time after which a new window will be created

        \return  Observable that emits observables every skip time interval and collect items from this observable for period of time into each produced observable.

        \sample
        \snippet window.cpp window period+skip sample
        \snippet output.txt window period+skip sample
    */
    template<class Duration>
    auto window_with_time(Duration period, Duration skip) const
        /// \cond SHOW_SERVICE_MEMBERS
        -> decltype(EXPLICIT_THIS lift<observable<T>>(rxo::detail::window_with_time<T, Duration, identity_one_worker>(period, skip, identity_current_thread())))
        /// \endcond
    {
        return                    lift<observable<T>>(rxo::detail::window_with_time<T, Duration, identity_one_worker>(period, skip, identity_current_thread()));
    }

    /*! Rerurn an observable that emits observables every period time interval and collects items from this observable for period of time into each produced observable, on the specified scheduler.

        \tparam Duration      the type of time intervals
        \tparam Coordination  the type of the scheduler

        \param period        the period of time each window collects items before it is completed and replaced with a new window
        \param coordination  the scheduler for the windows

        \return  Observable that emits observables every period time interval and collect items from this observable for period of time into each produced observable.

        \sample
        \snippet window.cpp window period+coordination sample
        \snippet output.txt window period+coordination sample
    */
    template<class Duration, class Coordination, class Reqiures = typename rxu::types_checked_from<typename Coordination::coordination_tag>::type>
    auto window_with_time(Duration period, Coordination coordination) const
        /// \cond SHOW_SERVICE_MEMBERS
        -> decltype(EXPLICIT_THIS lift<observable<T>>(rxo::detail::window_with_time<T, Duration, Coordination>(period, period, coordination)))
        /// \endcond
    {
        return                    lift<observable<T>>(rxo::detail::window_with_time<T, Duration, Coordination>(period, period, coordination));
    }

    /*! Rerurn an observable that emits connected, non-overlapping windows represending items emitted by the source observable during fixed, consecutive durations.

        \tparam Duration  the type of time intervals

        \param period  the period of time each window collects items before it is completed and replaced with a new window

        \return  Observable that emits connected, non-overlapping windows represending items emitted by the source observable during fixed, consecutive durations.

        \sample
        \snippet window.cpp window period sample
        \snippet output.txt window period sample
    */
    template<class Duration>
    auto window_with_time(Duration period) const
        /// \cond SHOW_SERVICE_MEMBERS
        -> decltype(EXPLICIT_THIS lift<observable<T>>(rxo::detail::window_with_time<T, Duration, identity_one_worker>(period, period, identity_current_thread())))
        /// \endcond
    {
        return                    lift<observable<T>>(rxo::detail::window_with_time<T, Duration, identity_one_worker>(period, period, identity_current_thread()));
    }

    /*! Rerurn an observable that emits connected, non-overlapping windows of items from the source observable that were emitted during a fixed duration of time or when the window has reached maximum capacity (whichever occurs first), on the specified scheduler.

        \tparam Duration      the type of time intervals
        \tparam Coordination  the type of the scheduler

        \param period        the period of time each window collects items before it is completed and replaced with a new window
        \param count         the maximum size of each window before it is completed and new window is created
        \param coordination  the scheduler for the windows

        \return  Observable that emits connected, non-overlapping windows of items from the source observable that were emitted during a fixed duration of time or when the window has reached maximum capacity (whichever occurs first).

        \sample
        \snippet window.cpp window period+count+coordination sample
        \snippet output.txt window period+count+coordination sample
    */
    template<class Duration, class Coordination>
    auto window_with_time_or_count(Duration period, int count, Coordination coordination) const
        /// \cond SHOW_SERVICE_MEMBERS
        -> decltype(EXPLICIT_THIS lift<observable<T>>(rxo::detail::window_with_time_or_count<T, Duration, Coordination>(period, count, coordination)))
        /// \endcond
    {
        return                    lift<observable<T>>(rxo::detail::window_with_time_or_count<T, Duration, Coordination>(period, count, coordination));
    }

    /*! Rerurn an observable that emits connected, non-overlapping windows of items from the source observable that were emitted during a fixed duration of time or when the window has reached maximum capacity (whichever occurs first).

        \tparam Duration  the type of time intervals

        \param period  the period of time each window collects items before it is completed and replaced with a new window
        \param count   the maximum size of each window before it is completed and new window is created

        \return  Observable that emits connected, non-overlapping windows of items from the source observable that were emitted during a fixed duration of time or when the window has reached maximum capacity (whichever occurs first).

        \sample
        \snippet window.cpp window period+count sample
        \snippet output.txt window period+count sample
    */
    template<class Duration>
    auto window_with_time_or_count(Duration period, int count) const
        /// \cond SHOW_SERVICE_MEMBERS
        -> decltype(EXPLICIT_THIS lift<observable<T>>(rxo::detail::window_with_time_or_count<T, Duration, identity_one_worker>(period, count, identity_current_thread())))
        /// \endcond
    {
        return                    lift<observable<T>>(rxo::detail::window_with_time_or_count<T, Duration, identity_one_worker>(period, count, identity_current_thread()));
    }

    /*! Rerurn an observable that emits connected, non-overlapping buffer, each containing at most count items from the source observable.

        \param count  the maximum size of each buffer before it should be emitted

        \return  Observable that emits connected, non-overlapping buffers, each containing at most count items from the source observable.

        \sample
        \snippet buffer.cpp buffer count sample
        \snippet output.txt buffer count sample
    */
    auto buffer(int count) const
        /// \cond SHOW_SERVICE_MEMBERS
        -> decltype(EXPLICIT_THIS lift_if<std::vector<T>>(rxo::detail::buffer_count<T>(count, count)))
        /// \endcond
    {
        return                    lift_if<std::vector<T>>(rxo::detail::buffer_count<T>(count, count));
    }

    /*! Rerurn an observable that emits buffers every skip items containing at most count items from the source observable.

        \param count  the maximum size of each buffers before it should be emitted
        \param skip   how many items need to be skipped before starting a new buffers

        \return  Observable that emits buffers every skip items containing at most count items from the source observable.

        \sample
        \snippet buffer.cpp buffer count+skip sample
        \snippet output.txt buffer count+skip sample
    */
    auto buffer(int count, int skip) const
        /// \cond SHOW_SERVICE_MEMBERS
        -> decltype(EXPLICIT_THIS lift_if<std::vector<T>>(rxo::detail::buffer_count<T>(count, skip)))
        /// \endcond
    {
        return                    lift_if<std::vector<T>>(rxo::detail::buffer_count<T>(count, skip));
    }

    /*! Rerurn an observable that emits buffers every skip time interval and collects items from this observable for period of time into each produced buffer, on the specified scheduler.

        \tparam Coordination  the type of the scheduler

        \param period        the period of time each buffer collects items before it is emitted
        \param skip          the period of time after which a new buffer will be created
        \param coordination  the scheduler for the buffers

        \return  Observable that emits buffers every skip time interval and collect items from this observable for period of time into each produced buffer.

        \sample
        \snippet buffer.cpp buffer period+skip+coordination sample
        \snippet output.txt buffer period+skip+coordination sample
    */
    template<class Coordination>
    auto buffer_with_time(rxsc::scheduler::clock_type::duration period, rxsc::scheduler::clock_type::duration skip, Coordination coordination) const
        /// \cond SHOW_SERVICE_MEMBERS
        -> decltype(EXPLICIT_THIS lift_if<std::vector<T>>(rxo::detail::buffer_with_time<T, rxsc::scheduler::clock_type::duration, Coordination>(period, skip, coordination)))
        /// \endcond
    {
        return                    lift_if<std::vector<T>>(rxo::detail::buffer_with_time<T, rxsc::scheduler::clock_type::duration, Coordination>(period, skip, coordination));
    }

    /*! Rerurn an observable that emits buffers every skip time interval and collects items from this observable for period of time into each produced buffer.

        \param period        the period of time each buffer collects items before it is emitted
        \param skip          the period of time after which a new buffer will be created

        \return  Observable that emits buffers every skip time interval and collect items from this observable for period of time into each produced buffer.

        \sample
        \snippet buffer.cpp buffer period+skip sample
        \snippet output.txt buffer period+skip sample

        Overlapping buffers are allowed:
        \snippet buffer.cpp buffer period+skip overlapping sample
        \snippet output.txt buffer period+skip overlapping sample

        If no items are emitted, an empty buffer is returned:
        \snippet buffer.cpp buffer period+skip empty sample
        \snippet output.txt buffer period+skip empty sample
    */
    auto buffer_with_time(rxsc::scheduler::clock_type::duration period, rxsc::scheduler::clock_type::duration skip) const
        /// \cond SHOW_SERVICE_MEMBERS
        -> decltype(EXPLICIT_THIS lift_if<std::vector<T>>(rxo::detail::buffer_with_time<T, rxsc::scheduler::clock_type::duration, identity_one_worker>(period, skip, identity_current_thread())))
        /// \endcond
    {
        return                    lift_if<std::vector<T>>(rxo::detail::buffer_with_time<T, rxsc::scheduler::clock_type::duration, identity_one_worker>(period, skip, identity_current_thread()));
    }

    /*! Rerurn an observable that emits buffers every period time interval and collects items from this observable for period of time into each produced buffer, on the specified scheduler.

        \tparam Coordination  the type of the scheduler

        \param period        the period of time each buffer collects items before it is emitted and replaced with a new buffer
        \param coordination  the scheduler for the buffers

        \return  Observable that emits buffers every period time interval and collect items from this observable for period of time into each produced buffer.

        \sample
        \snippet buffer.cpp buffer period+coordination sample
        \snippet output.txt buffer period+coordination sample
    */
    template<class Coordination,
        class Requires = typename std::enable_if<is_coordination<Coordination>::value, rxu::types_checked>::type>
    auto buffer_with_time(rxsc::scheduler::clock_type::duration period, Coordination coordination) const
        /// \cond SHOW_SERVICE_MEMBERS
        -> decltype(EXPLICIT_THIS lift_if<std::vector<T>>(rxo::detail::buffer_with_time<T, rxsc::scheduler::clock_type::duration, Coordination>(period, period, coordination)))
        /// \endcond
    {
        return                    lift_if<std::vector<T>>(rxo::detail::buffer_with_time<T, rxsc::scheduler::clock_type::duration, Coordination>(period, period, coordination));
    }

    /*! Rerurn an observable that emits buffers every period time interval and collects items from this observable for period of time into each produced buffer.

        \param period  the period of time each buffer collects items before it is emitted and replaced with a new buffer

        \return  Observable that emits buffers every period time interval and collect items from this observable for period of time into each produced buffer.

        \sample
        \snippet buffer.cpp buffer period sample
        \snippet output.txt buffer period sample
    */
    auto buffer_with_time(rxsc::scheduler::clock_type::duration period) const
        /// \cond SHOW_SERVICE_MEMBERS
        -> decltype(EXPLICIT_THIS lift_if<std::vector<T>>(rxo::detail::buffer_with_time<T, rxsc::scheduler::clock_type::duration, identity_one_worker>(period, period, identity_current_thread())))
        /// \endcond
    {
        return                    lift_if<std::vector<T>>(rxo::detail::buffer_with_time<T, rxsc::scheduler::clock_type::duration, identity_one_worker>(period, period, identity_current_thread()));
    }

    /*! Rerurn an observable that emits connected, non-overlapping buffers of items from the source observable that were emitted during a fixed duration of time or when the buffer has reached maximum capacity (whichever occurs first), on the specified scheduler.

        \tparam Coordination  the type of the scheduler

        \param period        the period of time each buffer collects items before it is emitted and replaced with a new buffer
        \param count         the maximum size of each buffer before it is emitted and new buffer is created
        \param coordination  the scheduler for the buffers

        \return  Observable that emits connected, non-overlapping buffers of items from the source observable that were emitted during a fixed duration of time or when the buffer has reached maximum capacity (whichever occurs first).

        \sample
        \snippet buffer.cpp buffer period+count+coordination sample
        \snippet output.txt buffer period+count+coordination sample
    */
    template<class Coordination>
    auto buffer_with_time_or_count(rxsc::scheduler::clock_type::duration period, int count, Coordination coordination) const
        /// \cond SHOW_SERVICE_MEMBERS
        -> decltype(EXPLICIT_THIS lift_if<std::vector<T>>(rxo::detail::buffer_with_time_or_count<T, rxsc::scheduler::clock_type::duration, Coordination>(period, count, coordination)))
        /// \endcond
    {
        return                    lift_if<std::vector<T>>(rxo::detail::buffer_with_time_or_count<T, rxsc::scheduler::clock_type::duration, Coordination>(period, count, coordination));
    }

    /*! Rerurn an observable that emits connected, non-overlapping buffers of items from the source observable that were emitted during a fixed duration of time or when the buffer has reached maximum capacity (whichever occurs first).

        \param period        the period of time each buffer collects items before it is emitted and replaced with a new buffer
        \param count         the maximum size of each buffer before it is emitted and new buffer is created

        \return  Observable that emits connected, non-overlapping buffers of items from the source observable that were emitted during a fixed duration of time or when the buffer has reached maximum capacity (whichever occurs first).

        \sample
        \snippet buffer.cpp buffer period+count sample
        \snippet output.txt buffer period+count sample
    */
    auto buffer_with_time_or_count(rxsc::scheduler::clock_type::duration period, int count) const
        /// \cond SHOW_SERVICE_MEMBERS
        -> decltype(EXPLICIT_THIS lift_if<std::vector<T>>(rxo::detail::buffer_with_time_or_count<T, rxsc::scheduler::clock_type::duration, identity_one_worker>(period, count, identity_current_thread())))
        /// \endcond
    {
        return                    lift_if<std::vector<T>>(rxo::detail::buffer_with_time_or_count<T, rxsc::scheduler::clock_type::duration, identity_one_worker>(period, count, identity_current_thread()));
    }

    /// \cond SHOW_SERVICE_MEMBERS
    template<class Coordination>
    struct defer_switch_on_next : public defer_observable<
        is_observable<value_type>,
        this_type,
        rxo::detail::switch_on_next, value_type, observable<value_type>, Coordination>
    {
    };
    /// \endcond

    /*! Return observable that emits the items emitted by the observable most recently emitted by the source observable.

        \return  Observable that emits the items emitted by the observable most recently emitted by the source observable.

        \note All sources must be synchronized! This means that calls across all the subscribers must be serial.

        \sample
        \snippet switch_on_next.cpp switch_on_next sample
        \snippet output.txt switch_on_next sample
    */
    auto switch_on_next() const
        /// \cond SHOW_SERVICE_MEMBERS
        -> typename defer_switch_on_next<identity_one_worker>::observable_type
        /// \endcond
    {
        return      defer_switch_on_next<identity_one_worker>::make(*this, *this, identity_current_thread());
    }

    /*! Return observable that emits the items emitted by the observable most recently emitted by the source observable, on the specified scheduler.

        \tparam Coordination  the type of the scheduler

        \param cn  the scheduler to synchronize sources from different contexts

        \return  Observable that emits the items emitted by the observable most recently emitted by the source observable.

        \sample
        \snippet switch_on_next.cpp threaded switch_on_next sample
        \snippet output.txt threaded switch_on_next sample
    */
    template<class Coordination>
    auto switch_on_next(Coordination cn) const
        /// \cond SHOW_SERVICE_MEMBERS
        ->  typename std::enable_if<
                        defer_switch_on_next<Coordination>::value,
            typename    defer_switch_on_next<Coordination>::observable_type>::type
        /// \endcond
    {
        return          defer_switch_on_next<Coordination>::make(*this, *this, std::move(cn));
    }

    /// \cond SHOW_SERVICE_MEMBERS
    template<class Coordination>
    struct defer_merge : public defer_observable<
        is_observable<value_type>,
        this_type,
        rxo::detail::merge, value_type, observable<value_type>, Coordination>
    {
    };
    /// \endcond

    /*! For each item from this observable subscribe.
        For each item from all of the nested observables deliver from the new observable that is returned.

        \return  Observable that emits items that are the result of flattening the observables emitted by the source observable.

        \note All sources must be synchronized! This means that calls across all the subscribers must be serial.

        \sample
        \snippet merge.cpp implicit merge sample
        \snippet output.txt implicit merge sample
    */
    auto merge() const
        /// \cond SHOW_SERVICE_MEMBERS
        -> typename defer_merge<identity_one_worker>::observable_type
        /// \endcond
    {
        return      defer_merge<identity_one_worker>::make(*this, *this, identity_current_thread());
    }

    /*! For each item from this observable subscribe.
        For each item from all of the nested observables deliver from the new observable that is returned.

        \tparam Coordination  the type of the scheduler

        \param  cn  the scheduler to synchronize sources from different contexts.

        \return  Observable that emits items that are the result of flattening the observables emitted by the source observable.

        \sample
        \snippet merge.cpp threaded implicit merge sample
        \snippet output.txt threaded implicit merge sample
    */
    template<class Coordination>
    auto merge(Coordination cn) const
        /// \cond SHOW_SERVICE_MEMBERS
        ->  typename std::enable_if<
                        defer_merge<Coordination>::value,
            typename    defer_merge<Coordination>::observable_type>::type
        /// \endcond
    {
        return          defer_merge<Coordination>::make(*this, *this, std::move(cn));
    }

    /// \cond SHOW_SERVICE_MEMBERS
    template<class Coordination, class Value0>
    struct defer_merge_from : public defer_observable<
        rxu::all_true<
            is_coordination<Coordination>::value,
            is_observable<Value0>::value>,
        this_type,
        rxo::detail::merge, observable<value_type>, observable<observable<value_type>>, Coordination>
    {
    };
    /// \endcond

    /*! For each given observable subscribe.
        For each emitted item deliver from the new observable that is returned.

        \tparam Value0  ...
        \tparam ValueN  types of source observables

        \param  v0  ...
        \param  vn  source observables

        \return  Observable that emits items that are the result of flattening the observables emitted by the source observable.

        \note All sources must be synchronized! This means that calls across all the subscribers must be serial.

        \sample
        \snippet merge.cpp merge sample
        \snippet output.txt merge sample
    */
    template<class Value0, class... ValueN>
    auto merge(Value0 v0, ValueN... vn) const
        /// \cond SHOW_SERVICE_MEMBERS
        ->  typename std::enable_if<
                        defer_merge_from<identity_one_worker, Value0>::value,
            typename    defer_merge_from<identity_one_worker, Value0>::observable_type>::type
        /// \endcond
    {
        return          defer_merge_from<identity_one_worker, Value0>::make(*this, rxs::from(this->as_dynamic(), v0.as_dynamic(), vn.as_dynamic()...), identity_current_thread());
    }

    /*! For each given observable subscribe.
        For each emitted item deliver from the new observable that is returned.

        \tparam Coordination  the type of the scheduler
        \tparam Value0        ...
        \tparam ValueN        types of source observables

        \param  cn  the scheduler to synchronize sources from different contexts.
        \param  v0  ...
        \param  vn  source observables

        \return  Observable that emits items that are the result of flattening the observables emitted by the source observable.

        \sample
        \snippet merge.cpp threaded merge sample
        \snippet output.txt threaded merge sample
    */
    template<class Coordination, class Value0, class... ValueN>
    auto merge(Coordination cn, Value0 v0, ValueN... vn) const
        /// \cond SHOW_SERVICE_MEMBERS
        ->  typename std::enable_if<
                        defer_merge_from<Coordination, Value0>::value,
            typename    defer_merge_from<Coordination, Value0>::observable_type>::type
        /// \endcond
    {
        return          defer_merge_from<Coordination, Value0>::make(*this, rxs::from(this->as_dynamic(), v0.as_dynamic(), vn.as_dynamic()...), std::move(cn));
    }

    /// \cond SHOW_SERVICE_MEMBERS
    template<class Coordination>
    struct defer_amb : public defer_observable<
        is_observable<value_type>,
        this_type,
        rxo::detail::amb, value_type, observable<value_type>, Coordination>
    {
    };
    /// \endcond

    /*! For each item from only the first of the nested observables deliver from the new observable that is returned.

        \return  Observable that emits the same sequence as whichever of the observables emitted from this observable that first emitted an item or sent a termination notification.

        \note All sources must be synchronized! This means that calls across all the subscribers must be serial.

        \sample
        \snippet amb.cpp implicit amb sample
        \snippet output.txt implicit amb sample
    */
    auto amb() const
        /// \cond SHOW_SERVICE_MEMBERS
        -> typename defer_amb<identity_one_worker>::observable_type
        /// \endcond
    {
        return      defer_amb<identity_one_worker>::make(*this, *this, identity_current_thread());
    }

    /*! For each item from only the first of the nested observables deliver from the new observable that is returned, on the specified scheduler.

        \tparam Coordination  the type of the scheduler

        \param  cn  the scheduler to synchronize sources from different contexts.

        \return  Observable that emits the same sequence as whichever of the observables emitted from this observable that first emitted an item or sent a termination notification.

        \sample
        \snippet amb.cpp threaded implicit amb sample
        \snippet output.txt threaded implicit amb sample
    */
    template<class Coordination>
    auto amb(Coordination cn) const
        /// \cond SHOW_SERVICE_MEMBERS
        ->  typename std::enable_if<
                        defer_amb<Coordination>::value,
            typename    defer_amb<Coordination>::observable_type>::type
        /// \endcond
    {
        return          defer_amb<Coordination>::make(*this, *this, std::move(cn));
    }

    /// \cond SHOW_SERVICE_MEMBERS
    template<class Coordination, class Value0>
    struct defer_amb_from : public defer_observable<
        rxu::all_true<
            is_coordination<Coordination>::value,
            is_observable<Value0>::value>,
        this_type,
        rxo::detail::amb, observable<value_type>, observable<observable<value_type>>, Coordination>
    {
    };
    /// \endcond

    /*! For each item from only the first of the given observables deliver from the new observable that is returned.

        \tparam Value0      ...
        \tparam ValueN      types of source observables

        \param  v0  ...
        \param  vn  source observables

        \return  Observable that emits the same sequence as whichever of the source observables first emitted an item or sent a termination notification.

        \note All sources must be synchronized! This means that calls across all the subscribers must be serial.

        \sample
        \snippet amb.cpp amb sample
        \snippet output.txt amb sample
    */
    template<class Value0, class... ValueN>
    auto amb(Value0 v0, ValueN... vn) const
        /// \cond SHOW_SERVICE_MEMBERS
        ->  typename std::enable_if<
                        defer_amb_from<identity_one_worker, Value0>::value,
            typename    defer_amb_from<identity_one_worker, Value0>::observable_type>::type
        /// \endcond
    {
        return          defer_amb_from<identity_one_worker, Value0>::make(*this, rxs::from(this->as_dynamic(), v0.as_dynamic(), vn.as_dynamic()...), identity_current_thread());
    }

    /*! For each item from only the first of the given observables deliver from the new observable that is returned, on the specified scheduler.

        \tparam Coordination  the type of the scheduler
        \tparam Value0        ...
        \tparam ValueN        types of source observables

        \param  cn  the scheduler to synchronize sources from different contexts.
        \param  v0  ...
        \param  vn  source observables

        \return  Observable that emits the same sequence as whichever of the source observables first emitted an item or sent a termination notification.

        \sample
        \snippet amb.cpp threaded amb sample
        \snippet output.txt threaded amb sample
    */
    template<class Coordination, class Value0, class... ValueN>
    auto amb(Coordination cn, Value0 v0, ValueN... vn) const
        /// \cond SHOW_SERVICE_MEMBERS
        ->  typename std::enable_if<
                        defer_amb_from<Coordination, Value0>::value,
            typename    defer_amb_from<Coordination, Value0>::observable_type>::type
        /// \endcond
    {
        return          defer_amb_from<Coordination, Value0>::make(*this, rxs::from(this->as_dynamic(), v0.as_dynamic(), vn.as_dynamic()...), std::move(cn));
    }

    /*! For each item from this observable use the CollectionSelector to produce an observable and subscribe to that observable.
        For each item from all of the produced observables use the ResultSelector to produce a value to emit from the new observable that is returned.

        \tparam CollectionSelector  the type of the observable producing function
        \tparam ResultSelector      the type of the aggregation function

        \param  s   a function that returns an observable for each item emitted by the source observable
        \param  rs  a function that combines one item emitted by each of the source and collection observables and returns an item to be emitted by the resulting observable

        \return  Observable that emits the results of applying a function to a pair of values emitted by the source observable and the collection observable.

        Observables, produced by the CollectionSelector, are merged. There is another operator rxcpp::observable<T,SourceType>::concat_map that works similar but concatenates the observables.

        \sample
        \snippet flat_map.cpp flat_map sample
        \snippet output.txt flat_map sample
    */
    template<class CollectionSelector, class ResultSelector>
    auto flat_map(CollectionSelector&& s, ResultSelector&& rs) const
        /// \cond SHOW_SERVICE_MEMBERS
        ->      observable<rxu::value_type_t<rxo::detail::flat_map<this_type, CollectionSelector, ResultSelector, identity_one_worker>>,  rxo::detail::flat_map<this_type, CollectionSelector, ResultSelector, identity_one_worker>>
        /// \endcond
    {
        return  observable<rxu::value_type_t<rxo::detail::flat_map<this_type, CollectionSelector, ResultSelector, identity_one_worker>>,  rxo::detail::flat_map<this_type, CollectionSelector, ResultSelector, identity_one_worker>>(
                                                                                                                                          rxo::detail::flat_map<this_type, CollectionSelector, ResultSelector, identity_one_worker>(*this, std::forward<CollectionSelector>(s), std::forward<ResultSelector>(rs), identity_current_thread()));
    }

    /*! For each item from this observable use the CollectionSelector to produce an observable and subscribe to that observable.
        For each item from all of the produced observables use the ResultSelector to produce a value to emit from the new observable that is returned.

        \tparam CollectionSelector  the type of the observable producing function
        \tparam ResultSelector      the type of the aggregation function
        \tparam Coordination        the type of the scheduler

        \param  s   a function that returns an observable for each item emitted by the source observable
        \param  rs  a function that combines one item emitted by each of the source and collection observables and returns an item to be emitted by the resulting observable
        \param  cn  the scheduler to synchronize sources from different contexts.

        \return  Observable that emits the results of applying a function to a pair of values emitted by the source observable and the collection observable.

        Observables, produced by the CollectionSelector, are merged. There is another operator rxcpp::observable<T,SourceType>::concat_map that works similar but concatenates the observables.

        \sample
        \snippet flat_map.cpp threaded flat_map sample
        \snippet output.txt threaded flat_map sample
    */
    template<class CollectionSelector, class ResultSelector, class Coordination>
    auto flat_map(CollectionSelector&& s, ResultSelector&& rs, Coordination&& cn) const
        /// \cond SHOW_SERVICE_MEMBERS
        ->      observable<rxu::value_type_t<rxo::detail::flat_map<this_type, CollectionSelector, ResultSelector, Coordination>>, rxo::detail::flat_map<this_type, CollectionSelector, ResultSelector, Coordination>>
        /// \endcond
    {
        return  observable<rxu::value_type_t<rxo::detail::flat_map<this_type, CollectionSelector, ResultSelector, Coordination>>, rxo::detail::flat_map<this_type, CollectionSelector, ResultSelector, Coordination>>(
                                                                                                                                  rxo::detail::flat_map<this_type, CollectionSelector, ResultSelector, Coordination>(*this, std::forward<CollectionSelector>(s), std::forward<ResultSelector>(rs), std::forward<Coordination>(cn)));
    }

    /// \cond SHOW_SERVICE_MEMBERS
    template<class Coordination>
    struct defer_concat : public defer_observable<
        is_observable<value_type>,
        this_type,
        rxo::detail::concat, value_type, observable<value_type>, Coordination>
    {
    };
    /// \endcond

    /*! For each item from this observable subscribe to one at a time, in the order received.
        For each item from all of the nested observables deliver from the new observable that is returned.

        \return  Observable that emits the items emitted by each of the Observables emitted by the source observable, one after the other, without interleaving them.

        \note All sources must be synchronized! This means that calls across all the subscribers must be serial.

        \sample
        \snippet concat.cpp implicit concat sample
        \snippet output.txt implicit concat sample
    */
    auto concat() const
        /// \cond SHOW_SERVICE_MEMBERS
        -> typename defer_concat<identity_one_worker>::observable_type
        /// \endcond
    {
        return      defer_concat<identity_one_worker>::make(*this, *this, identity_current_thread());
    }

    /*! For each item from this observable subscribe to one at a time, in the order received.
        For each item from all of the nested observables deliver from the new observable that is returned.

        \tparam  Coordination  the type of the scheduler

        \param  cn  the scheduler to synchronize sources from different contexts.

        \return  Observable that emits the items emitted by each of the Observables emitted by the source observable, one after the other, without interleaving them.

        \note All sources must be synchronized! This means that calls across all the subscribers must be serial.

        \sample
        \snippet concat.cpp threaded implicit concat sample
        \snippet output.txt threaded implicit concat sample
    */
    template<class Coordination>
    auto concat(Coordination cn) const
        /// \cond SHOW_SERVICE_MEMBERS
        ->  typename std::enable_if<
                        defer_concat<Coordination>::value,
            typename    defer_concat<Coordination>::observable_type>::type
        /// \endcond
    {
        return          defer_concat<Coordination>::make(*this, *this, std::move(cn));
    }

    /// \cond SHOW_SERVICE_MEMBERS
    template<class Coordination, class Value0>
    struct defer_concat_from : public defer_observable<
        rxu::all_true<
            is_coordination<Coordination>::value,
            is_observable<Value0>::value>,
        this_type,
        rxo::detail::concat, observable<value_type>, observable<observable<value_type>>, Coordination>
    {
    };
    /// \endcond

    /*! For each given observable subscribe to one at a time, in the order received.
        For each emitted item deliver from the new observable that is returned.

        \tparam Value0  ...
        \tparam ValueN  types of source observables

        \param  v0  ...
        \param  vn  source observables

        \return  Observable that emits items emitted by the source observables, one after the other, without interleaving them.

        \sample
        \snippet concat.cpp concat sample
        \snippet output.txt concat sample
    */
    template<class Value0, class... ValueN>
    auto concat(Value0 v0, ValueN... vn) const
        /// \cond SHOW_SERVICE_MEMBERS
        ->  typename std::enable_if<
                        defer_concat_from<identity_one_worker, Value0>::value,
            typename    defer_concat_from<identity_one_worker, Value0>::observable_type>::type
        /// \endcond
    {
        return          defer_concat_from<identity_one_worker, Value0>::make(*this, rxs::from(this->as_dynamic(), v0.as_dynamic(), vn.as_dynamic()...), identity_current_thread());
    }

    /*! For each given observable subscribe to one at a time, in the order received.
        For each emitted item deliver from the new observable that is returned.

        \tparam Coordination  the type of the scheduler
        \tparam Value0        ...
        \tparam ValueN        types of source observables

        \param  cn  the scheduler to synchronize sources from different contexts.
        \param  v0  ...
        \param  vn  source observables

        \return  Observable that emits items emitted by the source observables, one after the other, without interleaving them.

        \sample
        \snippet concat.cpp threaded concat sample
        \snippet output.txt threaded concat sample
    */
    template<class Coordination, class Value0, class... ValueN>
    auto concat(Coordination cn, Value0 v0, ValueN... vn) const
        /// \cond SHOW_SERVICE_MEMBERS
        ->  typename std::enable_if<
                        defer_concat_from<Coordination, Value0>::value,
            typename    defer_concat_from<Coordination, Value0>::observable_type>::type
        /// \endcond
    {
        return          defer_concat_from<Coordination, Value0>::make(*this, rxs::from(this->as_dynamic(), v0.as_dynamic(), vn.as_dynamic()...), std::move(cn));
    }

    /*! For each item from this observable use the CollectionSelector to produce an observable and subscribe to that observable.
        For each item from all of the produced observables use the ResultSelector to produce a value to emit from the new observable that is returned.

        \tparam CollectionSelector  the type of the observable producing function
        \tparam ResultSelector      the type of the aggregation function

        \param  s   a function that returns an observable for each item emitted by the source observable
        \param  rs  a function that combines one item emitted by each of the source and collection observables and returns an item to be emitted by the resulting observable

        \return  Observable that emits the results of applying a function to a pair of values emitted by the source observable and the collection observable.

        Observables, produced by the CollectionSelector, are concatenated. There is another operator rxcpp::observable<T,SourceType>::flat_map that works similar but merges the observables.

        \sample
        \snippet concat_map.cpp concat_map sample
        \snippet output.txt concat_map sample
    */
    template<class CollectionSelector, class ResultSelector>
    auto concat_map(CollectionSelector&& s, ResultSelector&& rs) const
        /// \cond SHOW_SERVICE_MEMBERS
        ->      observable<rxu::value_type_t<rxo::detail::concat_map<this_type, CollectionSelector, ResultSelector, identity_one_worker>>,    rxo::detail::concat_map<this_type, CollectionSelector, ResultSelector, identity_one_worker>>
        /// \endcond
    {
        return  observable<rxu::value_type_t<rxo::detail::concat_map<this_type, CollectionSelector, ResultSelector, identity_one_worker>>,    rxo::detail::concat_map<this_type, CollectionSelector, ResultSelector, identity_one_worker>>(
                                                                                                                                              rxo::detail::concat_map<this_type, CollectionSelector, ResultSelector, identity_one_worker>(*this, std::forward<CollectionSelector>(s), std::forward<ResultSelector>(rs), identity_current_thread()));
    }

    /*! For each item from this observable use the CollectionSelector to produce an observable and subscribe to that observable.
        For each item from all of the produced observables use the ResultSelector to produce a value to emit from the new observable that is returned.

        \tparam CollectionSelector  the type of the observable producing function
        \tparam ResultSelector      the type of the aggregation function
        \tparam Coordination        the type of the scheduler

        \param  s   a function that returns an observable for each item emitted by the source observable
        \param  rs  a function that combines one item emitted by each of the source and collection observables and returns an item to be emitted by the resulting observable
        \param  cn  the scheduler to synchronize sources from different contexts.

        \return  Observable that emits the results of applying a function to a pair of values emitted by the source observable and the collection observable.

        Observables, produced by the CollectionSelector, are concatenated. There is another operator rxcpp::observable<T,SourceType>::flat_map that works similar but merges the observables.

        \sample
        \snippet concat_map.cpp threaded concat_map sample
        \snippet output.txt threaded concat_map sample
    */
    template<class CollectionSelector, class ResultSelector, class Coordination>
    auto concat_map(CollectionSelector&& s, ResultSelector&& rs, Coordination&& cn) const
        /// \cond SHOW_SERVICE_MEMBERS
        ->      observable<rxu::value_type_t<rxo::detail::concat_map<this_type, CollectionSelector, ResultSelector, Coordination>>,   rxo::detail::concat_map<this_type, CollectionSelector, ResultSelector, Coordination>>
        /// \endcond
    {
        return  observable<rxu::value_type_t<rxo::detail::concat_map<this_type, CollectionSelector, ResultSelector, Coordination>>,   rxo::detail::concat_map<this_type, CollectionSelector, ResultSelector, Coordination>>(
                                                                                                                                      rxo::detail::concat_map<this_type, CollectionSelector, ResultSelector, Coordination>(*this, std::forward<CollectionSelector>(s), std::forward<ResultSelector>(rs), std::forward<Coordination>(cn)));
    }

    /// \cond SHOW_SERVICE_MEMBERS
    template<class Source, class Coordination, class TS, class C = rxu::types_checked>
    struct select_combine_latest_cn : public std::false_type {};

    template<class Source, class Coordination, class T0, class... TN>
    struct select_combine_latest_cn<Source, Coordination, rxu::types<T0, TN...>, typename rxu::types_checked_from<typename Coordination::coordination_tag, typename T0::observable_tag, typename TN::observable_tag...>::type>
        : public std::true_type
    {
        typedef rxo::detail::combine_latest<Coordination, rxu::detail::pack, Source, T0, TN...> operator_type;
        typedef observable<typename operator_type::value_type, operator_type> observable_type;
        template<class... ObservableN>
        observable_type operator()(const Source& src, Coordination cn, ObservableN... on) const {
            return observable_type(operator_type(std::move(cn), rxu::pack(), std::make_tuple(src, std::move(on)...)));
        }
    };

    template<class Source, class Coordination, class T0, class... TN>
    struct select_combine_latest_cn<Source, Coordination, rxu::types<T0, TN...>, typename rxu::types_checked_from<typename Source::value_type, typename TN::value_type..., typename std::enable_if<!is_observable<T0>::value>::type, typename std::result_of<T0(typename Source::value_type, typename TN::value_type...)>::type, typename Coordination::coordination_tag, typename TN::observable_tag...>::type>
        : public std::true_type
    {
        typedef rxo::detail::combine_latest<Coordination, T0, Source, TN...> operator_type;
        typedef observable<typename operator_type::value_type, operator_type> observable_type;
        template<class... ObservableN>
        observable_type operator()(const Source& src, Coordination cn, T0 t0, ObservableN... on) const {
            return observable_type(operator_type(std::move(cn), std::move(t0), std::make_tuple(src, std::move(on)...)));
        }
    };

    template<class Source, class TS, class C = rxu::types_checked>
    struct select_combine_latest : public std::false_type {
        template<class T0, class T1, class... TN>
        void operator()(const Source&, T0, T1, TN...) const {
            static_assert(is_coordination<T0>::value ||
                is_observable<T0>::value ||
                std::is_convertible<T0, std::function<void(typename T1::value_type, typename TN::value_type...)>>::value
                , "T0 must be selector, coordination or observable");
            static_assert(is_observable<T1>::value  ||
                std::is_convertible<T1, std::function<void(typename TN::value_type...)>>::value, "T1 must be selector or observable");
            static_assert(rxu::all_true<true, is_observable<TN>::value...>::value, "TN... must be observable");
        }
        template<class T0>
        void operator()(const Source&, T0) const {
            static_assert(is_observable<T0>::value, "T0 must be observable");
        }
    };

    template<class Source, class T0, class T1, class... TN>
    struct select_combine_latest<Source, rxu::types<T0, T1, TN...>, typename rxu::types_checked_from<typename T0::coordination_tag, typename TN::observable_tag...>::type>
        : public select_combine_latest_cn<Source, T0, rxu::types<T1, TN...>>
    {
    };

    template<class Source, class Selector, class... TN>
    struct select_combine_latest<Source, rxu::types<Selector, TN...>, typename rxu::types_checked_from<typename Source::value_type, typename TN::value_type..., typename std::enable_if<!is_coordination<Selector>::value>::type, typename std::enable_if<!is_observable<Selector>::value>::type, typename std::result_of<Selector(typename Source::value_type, typename TN::value_type...)>::type, typename TN::observable_tag...>::type>
        : public std::true_type
    {
        typedef rxo::detail::combine_latest<identity_one_worker, Selector, Source, TN...> operator_type;
        typedef observable<typename operator_type::value_type, operator_type> observable_type;
        template<class... ObservableN>
        observable_type operator()(const Source& src, Selector sel, ObservableN... on) const {
            return observable_type(operator_type(identity_current_thread(), std::move(sel), std::make_tuple(src, std::move(on)...)));
        }
    };

    template<class Source, class T0, class... TN>
    struct select_combine_latest<Source, rxu::types<T0, TN...>, typename rxu::types_checked_from<typename T0::observable_tag, typename TN::observable_tag...>::type>
        : public std::true_type
    {
        typedef rxo::detail::combine_latest<identity_one_worker, rxu::detail::pack, Source, T0, TN...> operator_type;
        typedef observable<typename operator_type::value_type, operator_type> observable_type;
        template<class... ObservableN>
        observable_type operator()(const Source& src, ObservableN... on) const {
            return observable_type(operator_type(identity_current_thread(), rxu::pack(), std::make_tuple(src, std::move(on)...)));
        }
    };
    /// \endcond

    /*! For each item from all of the observables select a value to emit from the new observable that is returned.

        \tparam AN  types of scheduler (optional), aggregate function (optional), and source observables

        \param  an  scheduler (optional), aggregation function (optional), and source observables

        \return  Observable that emits items that are the result of combining the items emitted by the source observables.

        If scheduler is omitted, identity_current_thread is used.

        If aggregation function is omitted, the resulting observable returns tuples of emitted items.

        \sample

        Neither scheduler nor aggregation function are present:
        \snippet combine_latest.cpp combine_latest sample
        \snippet output.txt combine_latest sample

        Only scheduler is present:
        \snippet combine_latest.cpp Coordination combine_latest sample
        \snippet output.txt Coordination combine_latest sample

        Only aggregation function is present:
        \snippet combine_latest.cpp Selector combine_latest sample
        \snippet output.txt Selector combine_latest sample

        Both scheduler and aggregation function are present:
        \snippet combine_latest.cpp Coordination+Selector combine_latest sample
        \snippet output.txt Coordination+Selector combine_latest sample
    */
    template<class... AN>
    auto combine_latest(AN... an) const
        /// \cond SHOW_SERVICE_MEMBERS
        -> decltype(select_combine_latest<this_type, rxu::types<decltype(an)...>>{}(*(this_type*)nullptr,  std::move(an)...))
        /// \endcond
    {
        return      select_combine_latest<this_type, rxu::types<decltype(an)...>>{}(*this,                 std::move(an)...);
    }

    /// \cond SHOW_SERVICE_MEMBERS
    template<class Source, class Coordination, class TS, class C = rxu::types_checked>
    struct select_zip_cn : public std::false_type {};

    template<class Source, class Coordination, class T0, class... TN>
    struct select_zip_cn<Source, Coordination, rxu::types<T0, TN...>, typename rxu::types_checked_from<typename Coordination::coordination_tag, typename T0::observable_tag, typename TN::observable_tag...>::type>
        : public std::true_type
    {
        typedef rxo::detail::zip<Coordination, rxu::detail::pack, Source, T0, TN...> operator_type;
        typedef observable<typename operator_type::value_type, operator_type> observable_type;
        template<class... ObservableN>
        observable_type operator()(const Source& src, Coordination cn, ObservableN... on) const {
            return observable_type(operator_type(std::move(cn), rxu::pack(), std::make_tuple(src, std::move(on)...)));
        }
    };

    template<class Source, class Coordination, class T0, class... TN>
    struct select_zip_cn<Source, Coordination, rxu::types<T0, TN...>, typename rxu::types_checked_from<typename Source::value_type, typename TN::value_type..., typename std::enable_if<!is_observable<T0>::value>::type, typename std::result_of<T0(typename Source::value_type, typename TN::value_type...)>::type, typename Coordination::coordination_tag, typename TN::observable_tag...>::type>
        : public std::true_type
    {
        typedef rxo::detail::zip<Coordination, T0, Source, TN...> operator_type;
        typedef observable<typename operator_type::value_type, operator_type> observable_type;
        template<class... ObservableN>
        observable_type operator()(const Source& src, Coordination cn, T0 t0, ObservableN... on) const {
            return observable_type(operator_type(std::move(cn), std::move(t0), std::make_tuple(src, std::move(on)...)));
        }
    };

    template<class Source, class TS, class C = rxu::types_checked>
    struct select_zip : public std::false_type {
        template<class T0, class T1, class... TN>
        void operator()(const Source&, T0, T1, TN...) const {
            static_assert(is_coordination<T0>::value ||
                is_observable<T0>::value ||
                std::is_convertible<T0, std::function<void(typename T1::value_type, typename TN::value_type...)>>::value
                , "T0 must be selector, coordination or observable");
            static_assert(is_observable<T1>::value  ||
                std::is_convertible<T1, std::function<void(typename TN::value_type...)>>::value, "T1 must be selector or observable");
            static_assert(rxu::all_true<true, is_observable<TN>::value...>::value, "TN... must be observable");
        }
        template<class T0>
        void operator()(const Source&, T0) const {
            static_assert(is_observable<T0>::value, "T0 must be observable");
        }
    };

    template<class Source, class T0, class T1, class... TN>
    struct select_zip<Source, rxu::types<T0, T1, TN...>, typename rxu::types_checked_from<typename T0::coordination_tag, typename TN::observable_tag...>::type>
        : public select_zip_cn<Source, T0, rxu::types<T1, TN...>>
    {
    };

    template<class Source, class Selector, class... TN>
    struct select_zip<Source, rxu::types<Selector, TN...>, typename rxu::types_checked_from<typename Source::value_type, typename TN::value_type..., typename std::enable_if<!is_coordination<Selector>::value>::type, typename std::enable_if<!is_observable<Selector>::value>::type, typename std::result_of<Selector(typename Source::value_type, typename TN::value_type...)>::type, typename TN::observable_tag...>::type>
        : public std::true_type
    {
        typedef rxo::detail::zip<identity_one_worker, Selector, Source, TN...> operator_type;
        typedef observable<typename operator_type::value_type, operator_type> observable_type;
        template<class... ObservableN>
        observable_type operator()(const Source& src, Selector sel, ObservableN... on) const {
            return observable_type(operator_type(identity_current_thread(), std::move(sel), std::make_tuple(src, std::move(on)...)));
        }
    };

    template<class Source, class T0, class... TN>
    struct select_zip<Source, rxu::types<T0, TN...>, typename rxu::types_checked_from<typename T0::observable_tag, typename TN::observable_tag...>::type>
        : public std::true_type
    {
        typedef rxo::detail::zip<identity_one_worker, rxu::detail::pack, Source, T0, TN...> operator_type;
        typedef observable<typename operator_type::value_type, operator_type> observable_type;
        template<class... ObservableN>
        observable_type operator()(const Source& src, ObservableN... on) const {
            return observable_type(operator_type(identity_current_thread(), rxu::pack(), std::make_tuple(src, std::move(on)...)));
        }
    };
    /// \endcond

    /*! Bring by one item from all given observables and select a value to emit from the new observable that is returned.

        \tparam AN  types of scheduler (optional), aggregate function (optional), and source observables

        \param  an  scheduler (optional), aggregation function (optional), and source observables

        \return  Observable that emits the result of combining the items emitted and brought by one from each of the source observables.

        If scheduler is omitted, identity_current_thread is used.

        If aggregation function is omitted, the resulting observable returns tuples of emitted items.

        \sample

        Neither scheduler nor aggregation function are present:
        \snippet zip.cpp zip sample
        \snippet output.txt zip sample

        Only scheduler is present:
        \snippet zip.cpp Coordination zip sample
        \snippet output.txt Coordination zip sample

        Only aggregation function is present:
        \snippet zip.cpp Selector zip sample
        \snippet output.txt Selector zip sample

        Both scheduler and aggregation function are present:
        \snippet zip.cpp Coordination+Selector zip sample
        \snippet output.txt Coordination+Selector zip sample
    */
    template<class... AN>
    auto zip(AN... an) const
        /// \cond SHOW_SERVICE_MEMBERS
        -> decltype(select_zip<this_type, rxu::types<decltype(an)...>>{}(*(this_type*)nullptr,  std::move(an)...))
        /// \endcond
    {
        return      select_zip<this_type, rxu::types<decltype(an)...>>{}(*this,                 std::move(an)...);
    }

    /*! Return an observable that emits grouped_observables, each of which corresponds to a unique key value and each of which emits those items from the source observable that share that key value.

        \tparam KeySelector      the type of the key extracting function
        \tparam MarbleSelector   the type of the element extracting function
        \tparam BinaryPredicate  the type of the key comparing function

        \param  ks  a function that extracts the key for each item
        \param  ms  a function that extracts the return element for each item
        \param  p   a function that implements comparison of two keys

        \return  Observable that emits values of grouped_observable type, each of which corresponds to a unique key value and each of which emits those items from the source observable that share that key value.

        \sample
        \snippet group_by.cpp group_by full intro
        \snippet group_by.cpp group_by full sample
        \snippet output.txt group_by full sample
    */
    template<class KeySelector, class MarbleSelector, class BinaryPredicate>
    inline auto group_by(KeySelector ks, MarbleSelector ms, BinaryPredicate p) const
        /// \cond SHOW_SERVICE_MEMBERS
        -> decltype(EXPLICIT_THIS lift<typename rxo::detail::group_by_traits<T, this_type, KeySelector, MarbleSelector, BinaryPredicate>::grouped_observable_type>(rxo::detail::group_by<T, this_type, KeySelector, MarbleSelector, BinaryPredicate>(std::move(ks), std::move(ms), std::move(p))))
        /// \endcond
    {
        return                    lift<typename rxo::detail::group_by_traits<T, this_type, KeySelector, MarbleSelector, BinaryPredicate>::grouped_observable_type>(rxo::detail::group_by<T, this_type, KeySelector, MarbleSelector, BinaryPredicate>(std::move(ks), std::move(ms), std::move(p)));
    }

    /*! Return an observable that emits grouped_observables, each of which corresponds to a unique key value and each of which emits those items from the source observable that share that key value.

        \tparam KeySelector     the type of the key extracting function
        \tparam MarbleSelector  the type of the element extracting function

        \param  ks  a function that extracts the key for each item
        \param  ms  a function that extracts the return element for each item

        \return  Observable that emits values of grouped_observable type, each of which corresponds to a unique key value and each of which emits those items from the source observable that share that key value.

        \sample
        \snippet group_by.cpp group_by sample
        \snippet output.txt group_by sample
    */
    template<class KeySelector, class MarbleSelector>
    inline auto group_by(KeySelector ks, MarbleSelector ms) const
        /// \cond SHOW_SERVICE_MEMBERS
        -> decltype(EXPLICIT_THIS lift<typename rxo::detail::group_by_traits<T, this_type, KeySelector, MarbleSelector, rxu::less>::grouped_observable_type>(rxo::detail::group_by<T, this_type, KeySelector, MarbleSelector, rxu::less>(std::move(ks), std::move(ms), rxu::less())))
        /// \endcond
    {
        return                    lift<typename rxo::detail::group_by_traits<T, this_type, KeySelector, MarbleSelector, rxu::less>::grouped_observable_type>(rxo::detail::group_by<T, this_type, KeySelector, MarbleSelector, rxu::less>(std::move(ks), std::move(ms), rxu::less()));
    }

    /// \cond SHOW_SERVICE_MEMBERS
    /// multicast ->
    /// allows connections to the source to be independent of subscriptions
    ///
    template<class Subject>
    auto multicast(Subject sub) const
        ->      connectable_observable<T,   rxo::detail::multicast<T, this_type, Subject>> {
        return  connectable_observable<T,   rxo::detail::multicast<T, this_type, Subject>>(
                                            rxo::detail::multicast<T, this_type, Subject>(*this, std::move(sub)));
    }
    /// \endcond

    /*! Turn a cold observable hot and allow connections to the source to be independent of subscriptions.

        \tparam  Coordination  the type of the scheduler

        \param  cn  a scheduler all values are queued and delivered on
        \param  cs  the subscription to control lifetime

        \return  rxcpp::connectable_observable that upon connection causes the source observable to emit items to its observers, on the specified scheduler.

        \sample
        \snippet publish.cpp publish_synchronized sample
        \snippet output.txt publish_synchronized sample
    */
    template<class Coordination>
    auto publish_synchronized(Coordination cn, composite_subscription cs = composite_subscription()) const
        /// \cond SHOW_SERVICE_MEMBERS
        -> decltype(EXPLICIT_THIS multicast(rxsub::synchronize<T, Coordination>(std::move(cn), cs)))
        /// \endcond
    {
        return                    multicast(rxsub::synchronize<T, Coordination>(std::move(cn), cs));
    }

    /*! Turn a cold observable hot and allow connections to the source to be independent of subscriptions.

        \param  cs  the subscription to control lifetime

        \return  rxcpp::connectable_observable that upon connection causes the source observable to emit items to its observers.

        \sample
        \snippet publish.cpp publish subject sample
        \snippet output.txt publish subject sample
    */
    auto publish(composite_subscription cs = composite_subscription()) const
        /// \cond SHOW_SERVICE_MEMBERS
        -> decltype(EXPLICIT_THIS multicast(rxsub::subject<T>(cs)))
        /// \endcond
    {
        return                    multicast(rxsub::subject<T>(cs));
    }

    /*! Turn a cold observable hot, send the most recent value to any new subscriber, and allow connections to the source to be independent of subscriptions.

        \tparam  T  the type of the emitted item

        \param  first  an initial item to be emitted by the resulting observable at connection time before emitting the items from the source observable; not emitted to observers that subscribe after the time of connection
        \param  cs     the subscription to control lifetime

        \return  rxcpp::connectable_observable that upon connection causes the source observable to emit items to its observers.

        \sample
        \snippet publish.cpp publish behavior sample
        \snippet output.txt publish behavior sample
    */
    auto publish(T first, composite_subscription cs = composite_subscription()) const
        /// \cond SHOW_SERVICE_MEMBERS
        -> decltype(EXPLICIT_THIS multicast(rxsub::behavior<T>(first, cs)))
        /// \endcond
    {
        return      multicast(rxsub::behavior<T>(first, cs));
    }

    /*! Turn a cold observable hot, send all earlier emitted values to any new subscriber, and allow connections to the source to be independent of subscriptions.

        \param  cs  the subscription to control lifetime

        \return  rxcpp::connectable_observable that shares a single subscription to the underlying observable that will replay all of its items and notifications to any future observer.

        \sample
        \snippet replay.cpp replay sample
        \snippet output.txt replay sample
    */
    auto replay(composite_subscription cs = composite_subscription()) const
        /// \cond SHOW_SERVICE_MEMBERS
        -> decltype(EXPLICIT_THIS multicast(rxsub::replay<T, identity_one_worker>(identity_current_thread(), cs)))
        /// \endcond
    {
        return      multicast(rxsub::replay<T, identity_one_worker>(identity_current_thread(), cs));
    }

    /*! Turn a cold observable hot, send all earlier emitted values to any new subscriber, and allow connections to the source to be independent of subscriptions.

        \tparam  Coordination  the type of the scheduler

        \param  cn  a scheduler all values are queued and delivered on
        \param  cs  the subscription to control lifetime

        \return  rxcpp::connectable_observable that shares a single subscription to the underlying observable that will replay all of its items and notifications to any future observer.

        \sample
        \snippet replay.cpp threaded replay sample
        \snippet output.txt threaded replay sample
    */
    template<class Coordination,
        class Requires = typename std::enable_if<is_coordination<Coordination>::value, rxu::types_checked>::type>
    auto replay(Coordination cn, composite_subscription cs = composite_subscription()) const
        /// \cond SHOW_SERVICE_MEMBERS
        -> decltype(EXPLICIT_THIS multicast(rxsub::replay<T, Coordination>(std::move(cn), cs)))
        /// \endcond
    {
        return      multicast(rxsub::replay<T, Coordination>(std::move(cn), cs));
    }

    /*! Turn a cold observable hot, send at most count of earlier emitted values to any new subscriber, and allow connections to the source to be independent of subscriptions.

        \param  count  the maximum number of the most recent items sent to new observers
        \param  cs     the subscription to control lifetime

        \return  rxcpp::connectable_observable that shares a single subscription to the underlying observable that will replay at most count items to any future observer.

        \sample
        \snippet replay.cpp replay count sample
        \snippet output.txt replay count sample
    */
    auto replay(size_t count, composite_subscription cs = composite_subscription()) const
        /// \cond SHOW_SERVICE_MEMBERS
        -> decltype(EXPLICIT_THIS multicast(rxsub::replay<T, identity_one_worker>(count, identity_current_thread(), cs)))
        /// \endcond
    {
        return      multicast(rxsub::replay<T, identity_one_worker>(count, identity_current_thread(), cs));
    }

    /*! Turn a cold observable hot, send at most count of earlier emitted values to any new subscriber, and allow connections to the source to be independent of subscriptions.

        \tparam  Coordination  the type of the scheduler

        \param  count  the maximum number of the most recent items sent to new observers
        \param  cn     a scheduler all values are queued and delivered on
        \param  cs     the subscription to control lifetime

        \return  rxcpp::connectable_observable that shares a single subscription to the underlying observable that will replay at most count items to any future observer.

        \sample
        \snippet replay.cpp threaded replay count sample
        \snippet output.txt threaded replay count sample
    */
    template<class Coordination,
        class Requires = typename std::enable_if<is_coordination<Coordination>::value, rxu::types_checked>::type>
    auto replay(size_t count, Coordination cn, composite_subscription cs = composite_subscription()) const
        /// \cond SHOW_SERVICE_MEMBERS
        -> decltype(EXPLICIT_THIS multicast(rxsub::replay<T, Coordination>(count, std::move(cn), cs)))
        /// \endcond
    {
        return      multicast(rxsub::replay<T, Coordination>(count, std::move(cn), cs));
    }

    /*! Turn a cold observable hot, send values emitted within a specified time window to any new subscriber, and allow connections to the source to be independent of subscriptions.

        \param  period  the duration of the window in which the replayed items must be emitted
        \param  cs      the subscription to control lifetime

        \return  rxcpp::connectable_observable that shares a single subscription to the underlying observable that will replay items emitted within a specified time window to any future observer.

        \sample
        \snippet replay.cpp replay period sample
        \snippet output.txt replay period sample
    */
    auto replay(rxsc::scheduler::clock_type::duration period, composite_subscription cs = composite_subscription()) const
        /// \cond SHOW_SERVICE_MEMBERS
        -> decltype(EXPLICIT_THIS multicast(rxsub::replay<T, identity_one_worker>(period, identity_current_thread(), cs)))
        /// \endcond
    {
        return      multicast(rxsub::replay<T, identity_one_worker>(period, identity_current_thread(), cs));
    }

    /*! Turn a cold observable hot, send values emitted within a specified time window to any new subscriber, and allow connections to the source to be independent of subscriptions.

        \tparam  Coordination  the type of the scheduler

        \param  period  the duration of the window in which the replayed items must be emitted
        \param  cn      a scheduler all values are queued and delivered on
        \param  cs      the subscription to control lifetime

        \return  rxcpp::connectable_observable that shares a single subscription to the underlying observable that will replay items emitted within a specified time window to any future observer.

        \sample
        \snippet replay.cpp threaded replay period sample
        \snippet output.txt threaded replay period sample
    */
    template<class Coordination,
        class Requires = typename std::enable_if<is_coordination<Coordination>::value, rxu::types_checked>::type>
    auto replay(rxsc::scheduler::clock_type::duration period, Coordination cn, composite_subscription cs = composite_subscription()) const
        /// \cond SHOW_SERVICE_MEMBERS
        -> decltype(EXPLICIT_THIS multicast(rxsub::replay<T, Coordination>(period, std::move(cn), cs)))
        /// \endcond
    {
        return      multicast(rxsub::replay<T, Coordination>(period, std::move(cn), cs));
    }

    /*! Turn a cold observable hot, send at most count of values emitted within a specified time window to any new subscriber, and allow connections to the source to be independent of subscriptions.

        \param  count   the maximum number of the most recent items sent to new observers
        \param  period  the duration of the window in which the replayed items must be emitted
        \param  cs      the subscription to control lifetime

        \return  rxcpp::connectable_observable that shares a single subscription to the underlying observable that will replay at most count of items emitted within a specified time window to any future observer.

        \sample
        \snippet replay.cpp replay count+period sample
        \snippet output.txt replay count+period sample
    */
    auto replay(size_t count, rxsc::scheduler::clock_type::duration period, composite_subscription cs = composite_subscription()) const
        /// \cond SHOW_SERVICE_MEMBERS
        -> decltype(EXPLICIT_THIS multicast(rxsub::replay<T, identity_one_worker>(count, period, identity_current_thread(), cs)))
        /// \endcond
    {
        return      multicast(rxsub::replay<T, identity_one_worker>(count, period, identity_current_thread(), cs));
    }

    /*! Turn a cold observable hot, send at most count of values emitted within a specified time window to any new subscriber, and allow connections to the source to be independent of subscriptions.

        \tparam  Coordination  the type of the scheduler

        \param  count   the maximum number of the most recent items sent to new observers
        \param  period  the duration of the window in which the replayed items must be emitted
        \param  cn      a scheduler all values are queued and delivered on
        \param  cs      the subscription to control lifetime

        \return  rxcpp::connectable_observable that shares a single subscription to the underlying observable that will replay at most count of items emitted within a specified time window to any future observer.

        \sample
        \snippet replay.cpp threaded replay count+period sample
        \snippet output.txt threaded replay count+period sample
    */
    template<class Coordination,
        class Requires = typename std::enable_if<is_coordination<Coordination>::value, rxu::types_checked>::type>
    auto replay(size_t count, rxsc::scheduler::clock_type::duration period, Coordination cn, composite_subscription cs = composite_subscription()) const
        /// \cond SHOW_SERVICE_MEMBERS
        -> decltype(EXPLICIT_THIS multicast(rxsub::replay<T, Coordination>(count, period, std::move(cn), cs)))
        /// \endcond
    {
        return      multicast(rxsub::replay<T, Coordination>(count, period, std::move(cn), cs));
    }

    /*! Subscription and unsubscription are queued and delivered using the scheduler from the supplied coordination.

        \tparam Coordination  the type of the scheduler

        \param  cn  the scheduler to perform subscription actions on

        \return  The source observable modified so that its subscriptions happen on the specified scheduler.

        \sample
        \snippet subscribe_on.cpp subscribe_on sample
        \snippet output.txt subscribe_on sample

        Invoking rxcpp::observable::observe_on operator, instead of subscribe_on, gives following results:
        \snippet output.txt observe_on sample
    */
    template<class Coordination>
    auto subscribe_on(Coordination cn) const
        /// \cond SHOW_SERVICE_MEMBERS
        ->      observable<rxu::value_type_t<rxo::detail::subscribe_on<T, this_type, Coordination>>,  rxo::detail::subscribe_on<T, this_type, Coordination>>
        /// \endcond
    {
        return  observable<rxu::value_type_t<rxo::detail::subscribe_on<T, this_type, Coordination>>,  rxo::detail::subscribe_on<T, this_type, Coordination>>(
                                                                                                      rxo::detail::subscribe_on<T, this_type, Coordination>(*this, std::move(cn)));
    }

    /*! All values are queued and delivered using the scheduler from the supplied coordination.

        \tparam Coordination  the type of the scheduler

        \param  cn  the scheduler to notify observers on

        \return  The source observable modified so that its observers are notified on the specified scheduler.

        \sample
        \snippet observe_on.cpp observe_on sample
        \snippet output.txt observe_on sample

        Invoking rxcpp::observable::subscribe_on operator, instead of observe_on, gives following results:
        \snippet output.txt subscribe_on sample
    */
    template<class Coordination>
    auto observe_on(Coordination cn) const
        /// \cond SHOW_SERVICE_MEMBERS
        -> decltype(EXPLICIT_THIS lift<T>(rxo::detail::observe_on<T, Coordination>(std::move(cn))))
        /// \endcond
    {
        return                    lift<T>(rxo::detail::observe_on<T, Coordination>(std::move(cn)));
    }

    /*! For each item from this observable use Accumulator to combine items, when completed use ResultSelector to produce a value that will be emitted from the new observable that is returned.

        \tparam Seed            the type of the initial value for the accumulator
        \tparam Accumulator     the type of the data accumulating function
        \tparam ResultSelector  the type of the result producing function

        \param seed  the initial value for the accumulator
        \param a     an accumulator function to be invoked on each item emitted by the source observable, the result of which will be used in the next accumulator call
        \param rs    a result producing function that makes the final value from the last accumulator call result

        \return  An observable that emits a single item that is the result of accumulating the output from the items emitted by the source observable.

        Some basic reduce-type operators have already been implemented:
        - rxcpp::observable::count
        - rxcpp::observable::sum
        - rxcpp::observable::average

        \sample
        Geometric mean of source values:
        \snippet reduce.cpp reduce sample
        \snippet output.txt reduce sample

        If the source observable completes without emitting any items, the resulting observable emits the result of passing the initial seed to the result selector:
        \snippet reduce.cpp reduce empty sample
        \snippet output.txt reduce empty sample

        If the accumulator raises an exception, it is returned by the resulting observable in on_error:
        \snippet reduce.cpp reduce exception from accumulator sample
        \snippet output.txt reduce exception from accumulator sample

        The same for exceptions raised by the result selector:
        \snippet reduce.cpp reduce exception from result selector sample
        \snippet output.txt reduce exception from result selector sample
    */
    template<class Seed, class Accumulator, class ResultSelector>
    auto reduce(Seed seed, Accumulator&& a, ResultSelector&& rs) const
        /// \cond SHOW_SERVICE_MEMBERS
        ->      observable<rxu::value_type_t<rxo::detail::reduce<T, source_operator_type, Accumulator, ResultSelector, Seed>>,    rxo::detail::reduce<T, source_operator_type, Accumulator, ResultSelector, Seed>>
        /// \endcond
    {
        return  observable<rxu::value_type_t<rxo::detail::reduce<T, source_operator_type, Accumulator, ResultSelector, Seed>>,    rxo::detail::reduce<T, source_operator_type, Accumulator, ResultSelector, Seed>>(
                                                                                                                                  rxo::detail::reduce<T, source_operator_type, Accumulator, ResultSelector, Seed>(source_operator, std::forward<Accumulator>(a), std::forward<ResultSelector>(rs), seed));
    }

    /// \cond SHOW_SERVICE_MEMBERS
    template<class Seed, class Accumulator, class ResultSelector>
    struct defer_reduce : public defer_observable<
        rxu::all_true<
            rxu::defer_trait<rxo::detail::is_accumulate_function_for, T, Seed, Accumulator>::value,
            rxu::defer_trait<rxo::detail::is_result_function_for, Seed, ResultSelector>::value>,
        void,
        rxo::detail::reduce, T, source_operator_type, Accumulator, ResultSelector, Seed>
    {
    };
    /// \endcond

    /*! For each item from this observable reduce it by sending only the first item.

        \return  An observable that emits only the very first item emitted by the source observable.

        \sample
        \snippet math.cpp first sample
        \snippet output.txt first sample

        When the source observable calls on_error:
        \snippet math.cpp first empty sample
        \snippet output.txt first empty sample
    */
    auto first() const
        -> observable<T>;

<<<<<<< HEAD
	/// first_or_default ->
	/// for each item from this observable reduce it by sending only the first item or if there were no items, sending a default constructed instance of the type.
	///
	auto first_or_default() const
		->observable<T>;

    /// last ->
    /// for each item from this observable reduce it by sending only the last item.
    ///
    auto last() const
        -> observable<T>;

	/// last_or_default ->
	/// for each item from this observable reduce it by sending only the last item or if there were no items, sending a default constructed instance of the type.
	///
	auto last_or_default() const
		->observable<T>;

    /// count ->
    /// for each item from this observable reduce it by incrementing a count.
    ///
=======
    /*! For each item from this observable reduce it by sending only the last item.

        \return  An observable that emits only the very last item emitted by the source observable.

        \sample
        \snippet math.cpp last sample
        \snippet output.txt last sample

        When the source observable calls on_error:
        \snippet math.cpp last empty sample
        \snippet output.txt last empty sample
    */
    auto last() const
        -> observable<T>;

    /*! For each item from this observable reduce it by incrementing a count.

        \return  An observable that emits a single item: the number of elements emitted by the source observable.

        \sample
        \snippet math.cpp count sample
        \snippet output.txt count sample

        When the source observable calls on_error:
        \snippet math.cpp count error sample
        \snippet output.txt count error sample
    */
>>>>>>> 4d29840f
    auto count() const
        /// \cond SHOW_SERVICE_MEMBERS
        -> typename defer_reduce<int, rxu::count, rxu::defer_type<identity_for, int>>::observable_type
        /// \endcond
    {
        return      defer_reduce<int, rxu::count, rxu::defer_type<identity_for, int>>::make(source_operator, rxu::count(), identity_for<int>(), 0);
    }

    /*! For each item from this observable reduce it by adding to the previous items.

        \return  An observable that emits a single item: the sum of elements emitted by the source observable.

        \sample
        \snippet math.cpp sum sample
        \snippet output.txt sum sample

        When the source observable completes without emitting any items:
        \snippet math.cpp sum empty sample
        \snippet output.txt sum empty sample

        When the source observable calls on_error:
        \snippet math.cpp sum error sample
        \snippet output.txt sum error sample
    */
    auto sum() const
        /// \cond SHOW_SERVICE_MEMBERS
        -> typename defer_reduce<rxu::defer_seed_type<rxo::detail::sum, T>, rxu::defer_type<rxo::detail::sum, T>, rxu::defer_type<rxo::detail::sum, T>>::observable_type
        /// \endcond
    {
        return      defer_reduce<rxu::defer_seed_type<rxo::detail::sum, T>, rxu::defer_type<rxo::detail::sum, T>, rxu::defer_type<rxo::detail::sum, T>>::make(source_operator, rxo::detail::sum<T>(), rxo::detail::sum<T>(), rxo::detail::sum<T>().seed());
    }

    /*! For each item from this observable reduce it by adding to the previous values and then dividing by the number of items at the end.

        \return  An observable that emits a single item: the average of elements emitted by the source observable.

        \sample
        \snippet math.cpp average sample
        \snippet output.txt average sample

        When the source observable completes without emitting any items:
        \snippet math.cpp average empty sample
        \snippet output.txt average empty sample

        When the source observable calls on_error:
        \snippet math.cpp average error sample
        \snippet output.txt average error sample
    */
    auto average() const
        /// \cond SHOW_SERVICE_MEMBERS
        -> typename defer_reduce<rxu::defer_seed_type<rxo::detail::average, T>, rxu::defer_type<rxo::detail::average, T>, rxu::defer_type<rxo::detail::average, T>>::observable_type
        /// \endcond
    {
        return      defer_reduce<rxu::defer_seed_type<rxo::detail::average, T>, rxu::defer_type<rxo::detail::average, T>, rxu::defer_type<rxo::detail::average, T>>::make(source_operator, rxo::detail::average<T>(), rxo::detail::average<T>(), rxo::detail::average<T>().seed());
    }

    /*! For each item from this observable use Accumulator to combine items into a value that will be emitted from the new observable that is returned.

        \tparam Seed         the type of the initial value for the accumulator
        \tparam Accumulator  the type of the data accumulating function

        \param seed  the initial value for the accumulator
        \param a     an accumulator function to be invoked on each item emitted by the source observable, whose result will be emitted and used in the next accumulator call

        \return  An observable that emits the results of each call to the accumulator function.

        \sample
        \snippet scan.cpp scan sample
        \snippet output.txt scan sample
    */
    template<class Seed, class Accumulator>
    auto scan(Seed seed, Accumulator&& a) const
        /// \cond SHOW_SERVICE_MEMBERS
        ->      observable<Seed,    rxo::detail::scan<T, this_type, Accumulator, Seed>>
        /// \endcond
    {
        return  observable<Seed,    rxo::detail::scan<T, this_type, Accumulator, Seed>>(
                                    rxo::detail::scan<T, this_type, Accumulator, Seed>(*this, std::forward<Accumulator>(a), seed));
    }

    /*! Make new observable with skipped first count items from this observable.

        \tparam  Count  the type of the items counter

        \param  t  the number of items to skip

        \return  An observable that is identical to the source observable except that it does not emit the first t items that the source observable emits.

        \sample
        \snippet skip.cpp skip sample
        \snippet output.txt skip sample
    */
    template<class Count>
    auto skip(Count t) const
        /// \cond SHOW_SERVICE_MEMBERS
        ->      observable<T,   rxo::detail::skip<T, this_type, Count>>
        /// \endcond
    {
        return  observable<T,   rxo::detail::skip<T, this_type, Count>>(
                                rxo::detail::skip<T, this_type, Count>(*this, t));
    }

    /*! Make new observable with items skipped until on_next occurs on the trigger observable

        \tparam  TriggerSource  the type of the trigger observable

        \param  t  an observable that has to emit an item before the source observable's elements begin to be mirrored by the resulting observable

        \return  An observable that skips items from the source observable until the second observable emits an item, then emits the remaining items.

        \note All sources must be synchronized! This means that calls across all the subscribers must be serial.

        \sample
        \snippet skip_until.cpp skip_until sample
        \snippet output.txt skip_until sample
    */
    template<class TriggerSource>
    auto skip_until(TriggerSource&& t) const
        /// \cond SHOW_SERVICE_MEMBERS
        -> typename std::enable_if<is_observable<TriggerSource>::value,
                observable<T,   rxo::detail::skip_until<T, this_type, TriggerSource, identity_one_worker>>>::type
        /// \endcond
    {
        return  observable<T,   rxo::detail::skip_until<T, this_type, TriggerSource, identity_one_worker>>(
                                rxo::detail::skip_until<T, this_type, TriggerSource, identity_one_worker>(*this, std::forward<TriggerSource>(t), identity_one_worker(rxsc::make_current_thread())));
    }

    /*! Make new observable with items skipped until on_next occurs on the trigger observable

        \tparam  TriggerSource  the type of the trigger observable
        \tparam  Coordination   the type of the scheduler

        \param  t   an observable that has to emit an item before the source observable's elements begin to be mirrored by the resulting observable
        \param  cn  the scheduler to use for scheduling the items

        \return  An observable that skips items from the source observable until the second observable emits an item, then emits the remaining items.

        \sample
        \snippet skip_until.cpp threaded skip_until sample
        \snippet output.txt threaded skip_until sample
    */
    template<class TriggerSource, class Coordination>
    auto skip_until(TriggerSource&& t, Coordination&& cn) const
        /// \cond SHOW_SERVICE_MEMBERS
        -> typename std::enable_if<is_observable<TriggerSource>::value && is_coordination<Coordination>::value,
                observable<T,   rxo::detail::skip_until<T, this_type, TriggerSource, Coordination>>>::type
        /// \endcond
    {
        return  observable<T,   rxo::detail::skip_until<T, this_type, TriggerSource, Coordination>>(
                                rxo::detail::skip_until<T, this_type, TriggerSource, Coordination>(*this, std::forward<TriggerSource>(t), std::forward<Coordination>(cn)));
    }

    /*! For the first count items from this observable emit them from the new observable that is returned.

        \tparam Count  the type of the items counter

        \param t  the number of items to take

        \return  An observable that emits only the first t items emitted by the source Observable, or all of the items from the source observable if that observable emits fewer than t items.

        \sample
        \snippet take.cpp take sample
        \snippet output.txt take sample
    */
    template<class Count>
    auto take(Count t) const
        /// \cond SHOW_SERVICE_MEMBERS
        ->      observable<T,   rxo::detail::take<T, this_type, Count>>
        /// \endcond
    {
        return  observable<T,   rxo::detail::take<T, this_type, Count>>(
                                rxo::detail::take<T, this_type, Count>(*this, t));
    }

    /*! For each item from this observable until on_next occurs on the trigger observable, emit them from the new observable that is returned.

        \tparam  TriggerSource  the type of the trigger observable

        \param  t  an observable whose first emitted item will stop emitting items from the source observable

        \return  An observable that emits the items emitted by the source observable until such time as other emits its first item.

        \note All sources must be synchronized! This means that calls across all the subscribers must be serial.

        \sample
        \snippet take_until.cpp take_until sample
        \snippet output.txt take_until sample
    */
    template<class TriggerSource>
    auto take_until(TriggerSource t) const
        /// \cond SHOW_SERVICE_MEMBERS
        -> typename std::enable_if<is_observable<TriggerSource>::value,
                observable<T,   rxo::detail::take_until<T, this_type, TriggerSource, identity_one_worker>>>::type
        /// \endcond
    {
        return  observable<T,   rxo::detail::take_until<T, this_type, TriggerSource, identity_one_worker>>(
                                rxo::detail::take_until<T, this_type, TriggerSource, identity_one_worker>(*this, std::move(t), identity_current_thread()));
    }

    /*! For each item from this observable until on_next occurs on the trigger observable, emit them from the new observable that is returned.

        \tparam  TriggerSource  the type of the trigger observable
        \tparam  Coordination   the type of the scheduler

        \param  t   an observable whose first emitted item will stop emitting items from the source observable
        \param  cn  the scheduler to use for scheduling the items

        \return  An observable that emits the items emitted by the source observable until such time as other emits its first item.

        \sample
        \snippet take_until.cpp threaded take_until sample
        \snippet output.txt threaded take_until sample
    */
    template<class TriggerSource, class Coordination>
    auto take_until(TriggerSource t, Coordination cn) const
        /// \cond SHOW_SERVICE_MEMBERS
        -> typename std::enable_if<is_observable<TriggerSource>::value && is_coordination<Coordination>::value,
                observable<T,   rxo::detail::take_until<T, this_type, TriggerSource, Coordination>>>::type
        /// \endcond
    {
        return  observable<T,   rxo::detail::take_until<T, this_type, TriggerSource, Coordination>>(
                                rxo::detail::take_until<T, this_type, TriggerSource, Coordination>(*this, std::move(t), std::move(cn)));
    }

    /*! For each item from this observable until the specified time, emit them from the new observable that is returned.

        \tparam  TimePoint  the type of the time interval

        \param  when  an observable whose first emitted item will stop emitting items from the source observable

        \return  An observable that emits those items emitted by the source observable before the time runs out.

        \note All sources must be synchronized! This means that calls across all the subscribers must be serial.

        \sample
        \snippet take_until.cpp take_until time sample
        \snippet output.txt take_until time sample
    */
    template<class TimePoint>
    auto take_until(TimePoint when) const
        /// \cond SHOW_SERVICE_MEMBERS
        -> typename std::enable_if<std::is_convertible<TimePoint, rxsc::scheduler::clock_type::time_point>::value,
                observable<T,   rxo::detail::take_until<T, this_type, decltype(rxs::timer(when, identity_current_thread())), identity_one_worker>>>::type
        /// \endcond
    {
        auto cn = identity_current_thread();
        return  take_until(rxs::timer(when, cn), cn);
    }

    /*! For each item from this observable until the specified time, emit them from the new observable that is returned.

        \tparam  TimePoint     the type of the time interval
        \tparam  Coordination  the type of the scheduler

        \param  when  an observable whose first emitted item will stop emitting items from the source observable
        \param  cn    the scheduler to use for scheduling the items

        \return  An observable that emits those items emitted by the source observable before the time runs out.

        \sample
        \snippet take_until.cpp threaded take_until time sample
        \snippet output.txt threaded take_until time sample
    */
    template<class Coordination>
    auto take_until(rxsc::scheduler::clock_type::time_point when, Coordination cn) const
        /// \cond SHOW_SERVICE_MEMBERS
        -> typename std::enable_if<is_coordination<Coordination>::value,
                observable<T,   rxo::detail::take_until<T, this_type, decltype(rxs::timer(when, cn)), Coordination>>>::type
        /// \endcond
    {
        return  take_until(rxs::timer(when, cn), cn);
    }

    /*! Infinitely repeat this observable.

        \return  An observable that emits the items emitted by the source observable repeatedly and in sequence.

        \sample
        \snippet repeat.cpp repeat sample
        \snippet output.txt repeat sample

        If the source observable calls on_error, repeat stops:
        \snippet repeat.cpp repeat error sample
        \snippet output.txt repeat error sample
    */
    auto repeat() const
        /// \cond SHOW_SERVICE_MEMBERS
        ->      observable<T, rxo::detail::repeat<T, this_type, int>>
        /// \endcond
    {
        return  observable<T, rxo::detail::repeat<T, this_type, int>>(
            rxo::detail::repeat<T, this_type, int>(*this, 0));
    }

    /*! Repeat this observable for the given number of times.

        \tparam Count  the type of the counter

        \param t  the number of times the source observable items are repeated

        \return  An observable that repeats the sequence of items emitted by the source observable for t times.

        Call to repeat(0) infinitely repeats the source observable.

        \sample
        \snippet repeat.cpp repeat count sample
        \snippet output.txt repeat count sample
    */
    template<class Count>
    auto repeat(Count t) const
        /// \cond SHOW_SERVICE_MEMBERS
        ->      observable<T, rxo::detail::repeat<T, this_type, Count>>
        /// \endcond
    {
        return  observable<T, rxo::detail::repeat<T, this_type, Count>>(
            rxo::detail::repeat<T, this_type, Count>(*this, t));
    }

    /*! Infinitely retry this observable.

        \return  An observable that mirrors the source observable, resubscribing to it if it calls on_error.

        \sample
        \snippet retry.cpp retry sample
        \snippet output.txt retry sample
    */
    auto retry() const
        /// \cond SHOW_SERVICE_MEMBERS
        ->      observable<T, rxo::detail::retry<T, this_type, int>>
        /// \endcond
    {
        return  observable<T, rxo::detail::retry<T, this_type, int>>(
            rxo::detail::retry<T, this_type, int>(*this, 0));
    }

    /*! Retry this observable for the given number of times.

        \tparam Count  the type of the counter

        \param t  the number of retries

        \return  An observable that mirrors the source observable, resubscribing to it if it calls on_error up to a specified number of retries.

        Call to retry(0) infinitely retries the source observable.

        \sample
        \snippet retry.cpp retry count sample
        \snippet output.txt retry count sample
    */
    template<class Count>
    auto retry(Count t) const
        /// \cond SHOW_SERVICE_MEMBERS
        ->      observable<T, rxo::detail::retry<T, this_type, Count>>
        /// \endcond
    {
        return  observable<T, rxo::detail::retry<T, this_type, Count>>(
            rxo::detail::retry<T, this_type, Count>(*this, t));
    }

    /*! Start with the supplied values, then concatenate this observable.

        \tparam Value0      ...
        \tparam ValueN      the type of sending values

        \param  v0  ...
        \param  vn  values to send

        \return  Observable that emits the specified items and then emits the items emitted by the source observable.

        \sample
        \snippet start_with.cpp short start_with sample
        \snippet output.txt short start_with sample

        Another form of this operator, rxcpp::observable<void, void>::start_with, gets the source observable as a parameter:
        \snippet start_with.cpp full start_with sample
        \snippet output.txt full start_with sample
    */
    template<class Value0, class... ValueN>
    auto start_with(Value0 v0, ValueN... vn) const
        /// \cond SHOW_SERVICE_MEMBERS
        -> decltype(rxo::start_with(*(this_type*)nullptr, std::move(v0), std::move(vn)...))
        /// \endcond
    {
        return      rxo::start_with(*this, std::move(v0), std::move(vn)...);
    }

    /*! Take values pairwise from this observable.

        \return  Observable that emits tuples of two the most recent items emitted by the source observable.

        \sample
        \snippet pairwise.cpp pairwise sample
        \snippet output.txt pairwise sample

        If the source observable emits less than two items, no pairs are emitted  by the source observable:
        \snippet pairwise.cpp pairwise short sample
        \snippet output.txt pairwise short sample
    */
    auto pairwise() const
        /// \cond SHOW_SERVICE_MEMBERS
        -> decltype(EXPLICIT_THIS lift<rxu::value_type_t<rxo::detail::pairwise<T>>>(rxo::detail::pairwise<T>()))
        /// \endcond
    {
        return                    lift<rxu::value_type_t<rxo::detail::pairwise<T>>>(rxo::detail::pairwise<T>());
    }
};

template<class T, class SourceOperator>
auto observable<T, SourceOperator>::last() const
    -> observable<T> {
    rxu::maybe<T> seed;
    return this->reduce(
        seed,
        [](rxu::maybe<T>, T t){return rxu::maybe<T>(std::move(t));},
        [](rxu::maybe<T> result){return result.empty() ? throw rxcpp::empty_error("last() requires a stream with at least one value") : result.get();});
}

template<class T, class SourceOperator>
auto observable<T, SourceOperator>::last_or_default() const
-> observable<T> {
	rxu::maybe<T> seed;
	return this->reduce(seed, [](rxu::maybe<T>, T t){return rxu::maybe<T>(std::move(t)); }, [](rxu::maybe<T> result){return result.empty() ? T() : result.get(); });
}

template<class T, class SourceOperator>
auto observable<T, SourceOperator>::first() const
    -> observable<T> {
<<<<<<< HEAD
    return this->take(1).last();
}

template<class T, class SourceOperator>
auto observable<T, SourceOperator>::first_or_default() const
-> observable<T> {
	return this->take(1).last_or_default();
}

template<class T, class SourceOperator>
auto observable<T, SourceOperator>::count() const
    -> observable<int> {
    return this->reduce(0, [](int current, const T&){return ++current;}, [](int result){return result;});
=======
    rxu::maybe<T> seed;
    return this->take(1).reduce(
        seed,
        [](rxu::maybe<T>, T t){return rxu::maybe<T>(std::move(t));},
        [](rxu::maybe<T> result){return result.empty() ? throw rxcpp::empty_error("first() requires a stream with at least one value") : result.get();});
>>>>>>> 4d29840f
}

template<class T, class SourceOperator>
inline bool operator==(const observable<T, SourceOperator>& lhs, const observable<T, SourceOperator>& rhs) {
    return lhs.source_operator == rhs.source_operator;
}
template<class T, class SourceOperator>
inline bool operator!=(const observable<T, SourceOperator>& lhs, const observable<T, SourceOperator>& rhs) {
    return !(lhs == rhs);
}

/*!
    \defgroup group-core Basics

    \brief These are the core classes that combine to represent a set of values emitted over time that can be cancelled.

    \class rxcpp::observable<void, void>

    \brief typed as ```rxcpp::observable<>```, this is a collection of factory methods that return an observable.

    \ingroup group-core

    \par Create a new type of observable

    \sample
    \snippet create.cpp Create sample
    \snippet output.txt Create sample

    \par Create an observable that emits a range of values

    \sample
    \snippet range.cpp range sample
    \snippet output.txt range sample

    \par Create an observable that emits nothing / generates an error / immediately completes

    \sample
    \snippet never.cpp never sample
    \snippet output.txt never sample
    \snippet error.cpp error sample
    \snippet output.txt error sample
    \snippet empty.cpp empty sample
    \snippet output.txt empty sample

    \par Create an observable that generates new observable for each subscriber

    \sample
    \snippet defer.cpp defer sample
    \snippet output.txt defer sample

    \par Create an observable that emits items every specified interval of time

    \sample
    \snippet interval.cpp interval sample
    \snippet output.txt interval sample

    \par Create an observable that emits items in the specified interval of time

    \sample
    \snippet timer.cpp duration timer sample
    \snippet output.txt duration timer sample

    \par Create an observable that emits all items from a collection

    \sample
    \snippet iterate.cpp iterate sample
    \snippet output.txt iterate sample

    \par Create an observable that emits a set of specified items

    \sample
    \snippet from.cpp from sample
    \snippet output.txt from sample

    \par Create an observable that emits a single item

    \sample
    \snippet just.cpp just sample
    \snippet output.txt just sample

    \par Create an observable that emits a set of items and then subscribes to another observable

    \sample
    \snippet start_with.cpp full start_with sample
    \snippet output.txt full start_with sample

    \par Create an observable that generates a new observable based on a generated resource for each subscriber

    \sample
    \snippet scope.cpp scope sample
    \snippet output.txt scope sample

*/
template<>
class observable<void, void>
{
    ~observable();
public:
    /*! Returns an observable that executes the specified function when a subscriber subscribes to it.

        \tparam T  the type of the items that this observable emits
        \tparam OnSubscribe  the type of OnSubscribe handler function

        \param  os  OnSubscribe event handler

        \return  Observable that executes the specified function when a Subscriber subscribes to it.

        \sample
        \snippet create.cpp Create sample
        \snippet output.txt Create sample

        \warning
        It is good practice to check the observer's is_subscribed state from within the function you pass to create
        so that your observable can stop emitting items or doing expensive calculations when there is no longer an interested observer.

        \badcode
        \snippet create.cpp Create bad code
        \snippet output.txt Create bad code

        \goodcode
        \snippet create.cpp Create good code
        \snippet output.txt Create good code

        \warning
        It is good practice to use operators like observable::take to control lifetime rather than use the subscription explicitly.

        \goodcode
        \snippet create.cpp Create great code
        \snippet output.txt Create great code
    */
    template<class T, class OnSubscribe>
    static auto create(OnSubscribe os)
        -> decltype(rxs::create<T>(std::move(os))) {
        return      rxs::create<T>(std::move(os));
    }
    /*! Returns an observable that sends values in the range first-last by adding step to the previous value.

        \tparam T  the type of the values that this observable emits

        \param  first  first value to send
        \param  last   last value to send
        \param  step   value to add to the previous value to get the next value

        \return  Observable that sends values in the range first-last by adding step to the previous value.

        \sample
        \snippet range.cpp range sample
        \snippet output.txt range sample
    */
    template<class T>
    static auto range(T first = 0, T last = std::numeric_limits<T>::max(), ptrdiff_t step = 1)
        -> decltype(rxs::range<T>(first, last, step, identity_current_thread())) {
        return      rxs::range<T>(first, last, step, identity_current_thread());
    }
    /*! Returns an observable that sends values in the range ```first```-```last``` by adding ```step``` to the previous value. The values are sent on the specified scheduler.

        \tparam T             the type of the values that this observable emits
        \tparam Coordination  the type of the scheduler

        \param  first  first value to send
        \param  last   last value to send
        \param  step   value to add to the previous value to get the next value
        \param  cn     the scheduler to run the generator loop on

        \return  Observable that sends values in the range first-last by adding step to the previous value using the specified scheduler.

        \note  `step` or both `step` & `last` may be omitted.

        \sample
        \snippet range.cpp threaded range sample
        \snippet output.txt threaded range sample

        An alternative way to specify the scheduler for emitted values is to use observable::subscribe_on operator
        \snippet range.cpp subscribe_on range sample
        \snippet output.txt subscribe_on range sample
    */
    template<class T, class Coordination>
    static auto range(T first, T last, ptrdiff_t step, Coordination cn)
        -> decltype(rxs::range<T>(first, last, step, std::move(cn))) {
        return      rxs::range<T>(first, last, step, std::move(cn));
    }
    /// Returns an observable that sends values in the range ```first```-```last``` by adding 1 to the previous value. The values are sent on the specified scheduler.
    ///
    /// \see       rxcpp::observable<void,void>#range(T first, T last, ptrdiff_t step, Coordination cn)
    template<class T, class Coordination>
    static auto range(T first, T last, Coordination cn)
        -> decltype(rxs::range<T>(first, last, std::move(cn))) {
        return      rxs::range<T>(first, last, std::move(cn));
    }
    /// Returns an observable that infinitely (until overflow) sends values starting from ```first```. The values are sent on the specified scheduler.
    ///
    /// \see       rxcpp::observable<void,void>#range(T first, T last, ptrdiff_t step, Coordination cn)
    template<class T, class Coordination>
    static auto range(T first, Coordination cn)
        -> decltype(rxs::range<T>(first, std::move(cn))) {
        return      rxs::range<T>(first, std::move(cn));
    }
    /*! Returns an observable that never sends any items or notifications to observer.

        \tparam T  the type of (not) emitted items

        \return  Observable that never sends any items or notifications to observer.

        \sample
        \snippet never.cpp never sample
        \snippet output.txt never sample
    */
    template<class T>
    static auto never()
        -> decltype(rxs::never<T>()) {
        return      rxs::never<T>();
    }
    /*! Returns an observable that calls the specified observable factory to create an observable for each new observer that subscribes.

        \tparam ObservableFactory  the type of the observable factory

        \param  of  the observable factory function to invoke for each observer that subscribes to the resulting observable

        \return  observable whose observers' subscriptions trigger an invocation of the given observable factory function

        \sample
        \snippet defer.cpp defer sample
        \snippet output.txt defer sample
    */
    template<class ObservableFactory>
    static auto defer(ObservableFactory of)
        -> decltype(rxs::defer(std::move(of))) {
        return      rxs::defer(std::move(of));
    }
    /*! Returns an observable that emits a sequential integer every specified time interval.

        \param  period   period between emitted values

        \return  Observable that sends a sequential integer each time interval

        \sample
        \snippet interval.cpp immediate interval sample
        \snippet output.txt immediate interval sample
    */
    static auto interval(rxsc::scheduler::clock_type::duration period)
        -> decltype(rxs::interval(period)) {
        return      rxs::interval(period);
    }
    /*! Returns an observable that emits a sequential integer every specified time interval, on the specified scheduler.

        \tparam Coordination  the type of the scheduler

        \param  period   period between emitted values
        \param  cn       the scheduler to use for scheduling the items

        \return  Observable that sends a sequential integer each time interval

        \sample
        \snippet interval.cpp threaded immediate interval sample
        \snippet output.txt threaded immediate interval sample
    */
    template<class Coordination>
    static auto interval(rxsc::scheduler::clock_type::duration period, Coordination cn)
        -> decltype(rxs::interval(period, std::move(cn))) {
        return      rxs::interval(period, std::move(cn));
    }
    /*! Returns an observable that emits a sequential integer every specified time interval starting from the specified time point.

        \param  initial  time when the first value is sent
        \param  period   period between emitted values

        \return  Observable that sends a sequential integer each time interval

        \sample
        \snippet interval.cpp interval sample
        \snippet output.txt interval sample
    */
    static auto interval(rxsc::scheduler::clock_type::time_point initial, rxsc::scheduler::clock_type::duration period)
        -> decltype(rxs::interval(initial, period)) {
        return      rxs::interval(initial, period);
    }
    /*! Returns an observable that emits a sequential integer every specified time interval starting from the specified time point, on the specified scheduler.

        \tparam Coordination  the type of the scheduler

        \param  initial  time when the first value is sent
        \param  period   period between emitted values
        \param  cn       the scheduler to use for scheduling the items

        \return  Observable that sends a sequential integer each time interval

        \sample
        \snippet interval.cpp threaded interval sample
        \snippet output.txt threaded interval sample
    */
    template<class Coordination>
    static auto interval(rxsc::scheduler::clock_type::time_point initial, rxsc::scheduler::clock_type::duration period, Coordination cn)
        -> decltype(rxs::interval(initial, period, std::move(cn))) {
        return      rxs::interval(initial, period, std::move(cn));
    }
    /*! Returns an observable that emits an integer at the specified time point.

        \param  when  time point when the value is emitted

        \return  Observable that emits an integer at the specified time point

        \sample
        \snippet timer.cpp timepoint timer sample
        \snippet output.txt timepoint timer sample
    */
    static auto timer(rxsc::scheduler::clock_type::time_point when)
        -> decltype(rxs::timer(when)) {
        return      rxs::timer(when);
    }
    /*! Returns an observable that emits an integer in the specified time interval.

        \param  when  interval when the value is emitted

        \return  Observable that emits an integer in the specified time interval

        \sample
        \snippet timer.cpp duration timer sample
        \snippet output.txt duration timer sample
    */
    static auto timer(rxsc::scheduler::clock_type::duration when)
        -> decltype(rxs::timer(when)) {
        return      rxs::timer(when);
    }
    /*! Returns an observable that emits an integer at the specified time point, on the specified scheduler.

        \tparam Coordination  the type of the scheduler

        \param  when  time point when the value is emitted
        \param  cn    the scheduler to use for scheduling the items

        \return  Observable that emits an integer at the specified time point

        \sample
        \snippet timer.cpp threaded timepoint timer sample
        \snippet output.txt threaded timepoint timer sample
    */
    template<class Coordination>
    static auto timer(rxsc::scheduler::clock_type::time_point when, Coordination cn)
        -> decltype(rxs::timer(when, std::move(cn))) {
        return      rxs::timer(when, std::move(cn));
    }
    /*! Returns an observable that emits an integer in the specified time interval, on the specified scheduler.

        \tparam Coordination  the type of the scheduler

        \param  when  interval when the value is emitted
        \param  cn    the scheduler to use for scheduling the items

        \return  Observable that emits an integer in the specified time interval

        \sample
        \snippet timer.cpp threaded duration timer sample
        \snippet output.txt threaded duration timer sample
    */
    template<class Coordination>
    static auto timer(rxsc::scheduler::clock_type::duration when, Coordination cn)
        -> decltype(rxs::timer(when, std::move(cn))) {
        return      rxs::timer(when, std::move(cn));
    }
    /*! Returns an observable that sends each value in the collection.

        \tparam Collection  the type of the collection of values that this observable emits

        \param  c  collection containing values to send

        \return  Observable that sends each value in the collection.

        \sample
        \snippet iterate.cpp iterate sample
        \snippet output.txt iterate sample
    */
    template<class Collection>
    static auto iterate(Collection c)
        -> decltype(rxs::iterate(std::move(c), identity_current_thread())) {
        return      rxs::iterate(std::move(c), identity_current_thread());
    }
    /*! Returns an observable that sends each value in the collection, on the specified scheduler.

        \tparam Collection    the type of the collection of values that this observable emits
        \tparam Coordination  the type of the scheduler

        \param  c   collection containing values to send
        \param  cn  the scheduler to use for scheduling the items

        \return  Observable that sends each value in the collection.

        \sample
        \snippet iterate.cpp threaded iterate sample
        \snippet output.txt threaded iterate sample
    */
    template<class Collection, class Coordination>
    static auto iterate(Collection c, Coordination cn)
        -> decltype(rxs::iterate(std::move(c), std::move(cn))) {
        return      rxs::iterate(std::move(c), std::move(cn));
    }
    /*! Returns an observable that sends an empty set of values and then completes.

        \tparam T  the type of elements (not) to be sent

        \return  Observable that sends an empty set of values and then completes.

        This is a degenerate case of rxcpp::observable<void,void>#from(Value0,ValueN...) operator.

        \note This is a degenerate case of ```observable<void,void>::from(Value0 v0, ValueN... vn)``` operator.
    */
    template<class T>
    static auto from()
        -> decltype(    rxs::from<T>()) {
        return          rxs::from<T>();
    }
    /*! Returns an observable that sends an empty set of values and then completes, on the specified scheduler.

        \tparam T  the type of elements (not) to be sent
        \tparam Coordination  the type of the scheduler

        \return  Observable that sends an empty set of values and then completes.

        \note This is a degenerate case of ```observable<void,void>::from(Coordination cn, Value0 v0, ValueN... vn)``` operator.
    */
    template<class T, class Coordination>
    static auto from(Coordination cn)
        -> typename std::enable_if<is_coordination<Coordination>::value,
            decltype(   rxs::from<T>(std::move(cn)))>::type {
        return          rxs::from<T>(std::move(cn));
    }
    /*! Returns an observable that sends each value from its arguments list.

        \tparam Value0  ...
        \tparam ValueN  the type of sending values

        \param  v0  ...
        \param  vn  values to send

        \return  Observable that sends each value from its arguments list.

        \sample
        \snippet from.cpp from sample
        \snippet output.txt from sample

        \note This operator is useful to send separated values. If they are stored as a collection, use observable<void,void>::iterate instead.
    */
    template<class Value0, class... ValueN>
    static auto from(Value0 v0, ValueN... vn)
        -> typename std::enable_if<!is_coordination<Value0>::value,
            decltype(   rxs::from(v0, vn...))>::type {
        return          rxs::from(v0, vn...);
    }
    /*! Returns an observable that sends each value from its arguments list, on the specified scheduler.

        \tparam Coordination  the type of the scheduler
        \tparam Value0  ...
        \tparam ValueN  the type of sending values

        \param  cn  the scheduler to use for scheduling the items
        \param  v0  ...
        \param  vn  values to send

        \return  Observable that sends each value from its arguments list.

        \sample
        \snippet from.cpp threaded from sample
        \snippet output.txt threaded from sample

        \note This operator is useful to send separated values. If they are stored as a collection, use observable<void,void>::iterate instead.
    */
    template<class Coordination, class Value0, class... ValueN>
    static auto from(Coordination cn, Value0 v0, ValueN... vn)
        -> typename std::enable_if<is_coordination<Coordination>::value,
            decltype(   rxs::from(std::move(cn), v0, vn...))>::type {
        return          rxs::from(std::move(cn), v0, vn...);
    }
    /*! Returns an observable that sends no items to observer and immediately completes.

        \tparam T             the type of (not) emitted items

        \return  Observable that sends no items to observer and immediately completes.

        \sample
        \snippet empty.cpp empty sample
        \snippet output.txt empty sample
    */
    template<class T>
    static auto empty()
        -> decltype(from<T>()) {
        return      from<T>();
    }
    /*! Returns an observable that sends no items to observer and immediately completes, on the specified scheduler.

        \tparam T             the type of (not) emitted items
        \tparam Coordination  the type of the scheduler

        \param  cn  the scheduler to use for scheduling the items

        \return  Observable that sends no items to observer and immediately completes.

        \sample
        \snippet empty.cpp threaded empty sample
        \snippet output.txt threaded empty sample
    */
    template<class T, class Coordination>
    static auto empty(Coordination cn)
        -> decltype(from<T>(std::move(cn))) {
        return      from<T>(std::move(cn));
    }
    /*! Returns an observable that sends the specified item to observer and then completes.

        \tparam T  the type of the emitted item

        \param v  the value to send

        \return  Observable that sends the specified item to observer and then completes.

        \sample
        \snippet just.cpp just sample
        \snippet output.txt just sample
    */
    template<class T>
    static auto just(T v)
        -> decltype(from(std::move(v))) {
        return      from(std::move(v));
    }
    /*! Returns an observable that sends the specified item to observer and then completes, on the specified scheduler.

        \tparam T             the type of the emitted item
        \tparam Coordination  the type of the scheduler

        \param v   the value to send
        \param cn  the scheduler to use for scheduling the items

        \return  Observable that sends the specified item to observer and then completes.

        \sample
        \snippet just.cpp threaded just sample
        \snippet output.txt threaded just sample
    */
    template<class T, class Coordination>
    static auto just(T v, Coordination cn)
        -> decltype(from(std::move(cn), std::move(v))) {
        return      from(std::move(cn), std::move(v));
    }
    /*! Returns an observable that sends no items to observer and immediately generates an error.

        \tparam T          the type of (not) emitted items
        \tparam Exception  the type of the error

        \param  e  the error to be passed to observers

        \return  Observable that sends no items to observer and immediately generates an error.

        \sample
        \snippet error.cpp error sample
        \snippet output.txt error sample
    */
    template<class T, class Exception>
    static auto error(Exception&& e)
        -> decltype(rxs::error<T>(std::forward<Exception>(e))) {
        return      rxs::error<T>(std::forward<Exception>(e));
    }
    /*! Returns an observable that sends no items to observer and immediately generates an error, on the specified scheduler.

        \tparam T             the type of (not) emitted items
        \tparam Exception     the type of the error
        \tparam Coordination  the type of the scheduler

        \param  e   the error to be passed to observers
        \param  cn  the scheduler to use for scheduling the items

        \return  Observable that sends no items to observer and immediately generates an error.

        \sample
        \snippet error.cpp threaded error sample
        \snippet output.txt threaded error sample
    */
    template<class T, class Exception, class Coordination>
    static auto error(Exception&& e, Coordination cn)
        -> decltype(rxs::error<T>(std::forward<Exception>(e), std::move(cn))) {
        return      rxs::error<T>(std::forward<Exception>(e), std::move(cn));
    }
    /*! Returns an observable that sends the specified values before it begins to send items emitted by the given observable.

        \tparam Observable  the type of the observable that emits values for resending
        \tparam Value0      ...
        \tparam ValueN      the type of sending values

        \param  o   the observable that emits values for resending
        \param  v0  ...
        \param  vn  values to send

        \return  Observable that sends the specified values before it begins to send items emitted by the given observable.

        \sample
        \snippet start_with.cpp full start_with sample
        \snippet output.txt full start_with sample

        Instead of passing the observable as a parameter, you can use rxcpp::observable<T, SourceOperator>::start_with method of the existing observable:
        \snippet start_with.cpp short start_with sample
        \snippet output.txt short start_with sample
    */
    template<class Observable, class Value0, class... ValueN>
    static auto start_with(Observable o, Value0 v0, ValueN... vn)
        -> decltype(rxs::from(rxu::value_type_t<Observable>(v0), rxu::value_type_t<Observable>(vn)...).concat(o)) {
        return      rxs::from(rxu::value_type_t<Observable>(v0), rxu::value_type_t<Observable>(vn)...).concat(o);
    }
    /*! Returns an observable that makes an observable by the specified observable factory
        using the resource provided by the specified resource factory for each new observer that subscribes.

        \tparam ResourceFactory    the type of the resource factory
        \tparam ObservableFactory  the type of the observable factory

        \param  rf  the resource factory function that resturn the rxcpp::resource that is used as a resource by the observable factory
        \param  of  the observable factory function to invoke for each observer that subscribes to the resulting observable

        \return  observable that makes an observable by the specified observable factory
                 using the resource provided by the specified resource factory for each new observer that subscribes.

        \sample
        \snippet scope.cpp scope sample
        \snippet output.txt scope sample
    */
    template<class ResourceFactory, class ObservableFactory>
    static auto scope(ResourceFactory rf, ObservableFactory of)
        -> decltype(rxs::scope(std::move(rf), std::move(of))) {
        return      rxs::scope(std::move(rf), std::move(of));
    }
};

}

//
// support range() >> filter() >> subscribe() syntax
// '>>' is spelled 'stream'
//
template<class T, class SourceOperator, class OperatorFactory>
auto operator >> (const rxcpp::observable<T, SourceOperator>& source, OperatorFactory&& of)
    -> decltype(source.op(std::forward<OperatorFactory>(of))) {
    return      source.op(std::forward<OperatorFactory>(of));
}

//
// support range() | filter() | subscribe() syntax
// '|' is spelled 'pipe'
//
template<class T, class SourceOperator, class OperatorFactory>
auto operator | (const rxcpp::observable<T, SourceOperator>& source, OperatorFactory&& of)
    -> decltype(source.op(std::forward<OperatorFactory>(of))) {
    return      source.op(std::forward<OperatorFactory>(of));
}

#endif<|MERGE_RESOLUTION|>--- conflicted
+++ resolved
@@ -2275,16 +2275,24 @@
     auto first() const
         -> observable<T>;
 
-<<<<<<< HEAD
 	/// first_or_default ->
 	/// for each item from this observable reduce it by sending only the first item or if there were no items, sending a default constructed instance of the type.
 	///
 	auto first_or_default() const
 		->observable<T>;
 
-    /// last ->
-    /// for each item from this observable reduce it by sending only the last item.
-    ///
+    /*! For each item from this observable reduce it by sending only the last item.
+
+        \return  An observable that emits only the very last item emitted by the source observable.
+
+        \sample
+        \snippet math.cpp last sample
+        \snippet output.txt last sample
+
+        When the source observable calls on_error:
+        \snippet math.cpp last empty sample
+        \snippet output.txt last empty sample
+    */
     auto last() const
         -> observable<T>;
 
@@ -2294,25 +2302,6 @@
 	auto last_or_default() const
 		->observable<T>;
 
-    /// count ->
-    /// for each item from this observable reduce it by incrementing a count.
-    ///
-=======
-    /*! For each item from this observable reduce it by sending only the last item.
-
-        \return  An observable that emits only the very last item emitted by the source observable.
-
-        \sample
-        \snippet math.cpp last sample
-        \snippet output.txt last sample
-
-        When the source observable calls on_error:
-        \snippet math.cpp last empty sample
-        \snippet output.txt last empty sample
-    */
-    auto last() const
-        -> observable<T>;
-
     /*! For each item from this observable reduce it by incrementing a count.
 
         \return  An observable that emits a single item: the number of elements emitted by the source observable.
@@ -2325,7 +2314,6 @@
         \snippet math.cpp count error sample
         \snippet output.txt count error sample
     */
->>>>>>> 4d29840f
     auto count() const
         /// \cond SHOW_SERVICE_MEMBERS
         -> typename defer_reduce<int, rxu::count, rxu::defer_type<identity_for, int>>::observable_type
@@ -2750,11 +2738,14 @@
 	return this->reduce(seed, [](rxu::maybe<T>, T t){return rxu::maybe<T>(std::move(t)); }, [](rxu::maybe<T> result){return result.empty() ? T() : result.get(); });
 }
 
-template<class T, class SourceOperator>
+
 auto observable<T, SourceOperator>::first() const
     -> observable<T> {
-<<<<<<< HEAD
-    return this->take(1).last();
+    rxu::maybe<T> seed;
+    return this->take(1).reduce(
+        seed,
+        [](rxu::maybe<T>, T t){return rxu::maybe<T>(std::move(t));},
+        [](rxu::maybe<T> result){return result.empty() ? throw rxcpp::empty_error("first() requires a stream with at least one value") : result.get();});
 }
 
 template<class T, class SourceOperator>
@@ -2763,18 +2754,6 @@
 	return this->take(1).last_or_default();
 }
 
-template<class T, class SourceOperator>
-auto observable<T, SourceOperator>::count() const
-    -> observable<int> {
-    return this->reduce(0, [](int current, const T&){return ++current;}, [](int result){return result;});
-=======
-    rxu::maybe<T> seed;
-    return this->take(1).reduce(
-        seed,
-        [](rxu::maybe<T>, T t){return rxu::maybe<T>(std::move(t));},
-        [](rxu::maybe<T> result){return result.empty() ? throw rxcpp::empty_error("first() requires a stream with at least one value") : result.get();});
->>>>>>> 4d29840f
-}
 
 template<class T, class SourceOperator>
 inline bool operator==(const observable<T, SourceOperator>& lhs, const observable<T, SourceOperator>& rhs) {
