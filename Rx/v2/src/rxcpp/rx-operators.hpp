--- conflicted
+++ resolved
@@ -123,11 +123,8 @@
 #include "operators/rx-take_last.hpp"
 #include "operators/rx-take_until.hpp"
 #include "operators/rx-tap.hpp"
-<<<<<<< HEAD
 #include "operators/rx-time_interval.hpp"
-=======
 #include "operators/rx-timeout.hpp"
->>>>>>> 2d10ccfb
 #include "operators/rx-window.hpp"
 #include "operators/rx-window_time.hpp"
 #include "operators/rx-window_time_count.hpp"
@@ -300,17 +297,17 @@
     };
 };
 
-<<<<<<< HEAD
 struct timeout_tag {
     template<class Included>
     struct include_header{
         static_assert(Included::value, "missing include: please #include <rxcpp/operators/rx-timeout.hpp>");
-=======
+    };
+};
+
 struct time_interval_tag {
     template<class Included>
     struct include_header{
         static_assert(Included::value, "missing include: please #include <rxcpp/operators/rx-time_interval.hpp>");
->>>>>>> 2d10ccfb
     };
 };
 
