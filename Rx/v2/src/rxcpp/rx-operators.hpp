// Copyright (c) Microsoft Open Technologies, Inc. All rights reserved. See License.txt in the project root for license information.

#pragma once

#if !defined(RXCPP_RX_OPERATORS_HPP)
#define RXCPP_RX_OPERATORS_HPP

#include "rx-includes.hpp"

namespace rxcpp {

namespace operators {

struct tag_operator {};
template<class T>
struct operator_base
{
    typedef T value_type;
    typedef tag_operator operator_tag;
};

namespace detail {

template<class T, class =rxu::types_checked>
struct is_operator : std::false_type
{
};

template<class T>
struct is_operator<T, rxu::types_checked_t<typename T::operator_tag>> 
    : std::is_convertible<typename T::operator_tag*, tag_operator*>
{
};

}

template<class T, class Decayed = rxu::decay_t<T>>
struct is_operator : detail::is_operator<Decayed>
{
};


}
namespace rxo=operators;

template<class Tag> 
struct member_overload
{
    template<class... AN>
    static auto member(AN&&...) ->
                typename Tag::template include_header<std::false_type> {
        return  typename Tag::template include_header<std::false_type>();
    }
};

template<class T, class... AN>
struct delayed_type{using value_type = T; static T value(AN**...) {return T{};}};

template<class T, class... AN>
using delayed_type_t = rxu::value_type_t<delayed_type<T, AN...>>;

template<class Tag, class... AN, class Overload = member_overload<rxu::decay_t<Tag>>>
auto observable_member(Tag, AN&&... an) -> 
    decltype(Overload::member(std::forward<AN>(an)...)) {
    return   Overload::member(std::forward<AN>(an)...);
}

template<class Tag, class... AN>
class operator_factory
{
    using this_type = operator_factory<Tag, AN...>;
    using tag_type = rxu::decay_t<Tag>;
    using tuple_type = std::tuple<rxu::decay_t<AN>...>;
    
    tuple_type an;

public:
    operator_factory(tuple_type an)
        : an(std::move(an))
    {
    }

    template<class... ZN>
    auto operator()(tag_type t, ZN&&... zn) const
        -> decltype(observable_member(t, std::forward<ZN>(zn)...)) {
        return      observable_member(t, std::forward<ZN>(zn)...);
    }

    template<class Observable>
    auto operator()(Observable source) const 
        -> decltype(rxu::apply(std::tuple_cat(std::make_tuple(tag_type{}, source), (*(tuple_type*)nullptr)), (*(this_type*)nullptr))) {
        return      rxu::apply(std::tuple_cat(std::make_tuple(tag_type{}, source),                      an),                  *this);
    }
};

}

#include "operators/rx-amb.hpp"
#include "operators/rx-buffer_count.hpp"
#include "operators/rx-buffer_time.hpp"
#include "operators/rx-buffer_time_count.hpp"
#include "operators/rx-concat.hpp"
#include "operators/rx-concat_map.hpp"
#include "operators/rx-connect_forever.hpp"
#include "operators/rx-flat_map.hpp"
#include "operators/rx-lift.hpp"
#include "operators/rx-merge.hpp"
#include "operators/rx-multicast.hpp"
#include "operators/rx-observe_on.hpp"
#include "operators/rx-pairwise.hpp"
#include "operators/rx-publish.hpp"
#include "operators/rx-ref_count.hpp"
#include "operators/rx-repeat.hpp"
#include "operators/rx-replay.hpp"
#include "operators/rx-sample_time.hpp"
#include "operators/rx-scan.hpp"
#include "operators/rx-sequence_equal.hpp"
#include "operators/rx-skip.hpp"
#include "operators/rx-skip_last.hpp"
#include "operators/rx-skip_until.hpp"
#include "operators/rx-start_with.hpp"
#include "operators/rx-subscribe.hpp"
#include "operators/rx-subscribe_on.hpp"
#include "operators/rx-switch_if_empty.hpp"
#include "operators/rx-switch_on_next.hpp"
#include "operators/rx-take.hpp"
#include "operators/rx-take_last.hpp"
#include "operators/rx-take_until.hpp"
#include "operators/rx-tap.hpp"
#include "operators/rx-time_interval.hpp"
#include "operators/rx-timeout.hpp"
#include "operators/rx-timestamp.hpp"
#include "operators/rx-window.hpp"
#include "operators/rx-window_time.hpp"
#include "operators/rx-window_time_count.hpp"
#include "operators/rx-window_toggle.hpp"

namespace rxcpp {

struct all_tag {
    template<class Included>
    struct include_header{
        static_assert(Included::value, "missing include: please #include <rxcpp/operators/rx-all.hpp>");
    };
};
    
struct any_tag {
    template<class Included>
    struct include_header{
        static_assert(Included::value, "missing include: please #include <rxcpp/operators/rx-any.hpp>");
    };
};

struct exists_tag : any_tag {};
struct contains_tag : any_tag {};
    
struct combine_latest_tag {
    template<class Included>
    struct include_header{
        static_assert(Included::value, "missing include: please #include <rxcpp/operators/rx-combine_latest.hpp>");
    };
};

struct debounce_tag {
    template<class Included>
    struct include_header{
        static_assert(Included::value, "missing include: please #include <rxcpp/operators/rx-debounce.hpp>");
    };
};

struct delay_tag {
    template<class Included>
    struct include_header{
        static_assert(Included::value, "missing include: please #include <rxcpp/operators/rx-delay.hpp>");
    };
};

struct distinct_tag {
    template<class Included>
    struct include_header{
        static_assert(Included::value, "missing include: please #include <rxcpp/operators/rx-distinct.hpp>");
    };
};

struct distinct_until_changed_tag {
    template<class Included>
    struct include_header{
        static_assert(Included::value, "missing include: please #include <rxcpp/operators/rx-distinct_until_changed.hpp>");
    };
};

struct element_at_tag {
    template<class Included>
    struct include_header{
        static_assert(Included::value, "missing include: please #include <rxcpp/operators/rx-element_at.hpp>");
    };
};

struct filter_tag {
    template<class Included>
    struct include_header{
        static_assert(Included::value, "missing include: please #include <rxcpp/operators/rx-filter.hpp>");
    };
};

struct finally_tag {
    template<class Included>
    struct include_header{
        static_assert(Included::value, "missing include: please #include <rxcpp/operators/rx-finally.hpp>");
    };
};

struct group_by_tag {
    template<class Included>
    struct include_header{
        static_assert(Included::value, "missing include: please #include <rxcpp/operators/rx-group_by.hpp>");
    };
};

struct ignore_elements_tag {
    template<class Included>
    struct include_header{
        static_assert(Included::value, "missing include: please #include <rxcpp/operators/rx-ignore_elements.hpp>");
    };
};

struct map_tag {
    template<class Included>
    struct include_header{
        static_assert(Included::value, "missing include: please #include <rxcpp/operators/rx-map.hpp>");
    };
};

struct on_error_resume_next_tag {
    template<class Included>
    struct include_header{
        static_assert(Included::value, "missing include: please #include <rxcpp/operators/rx-on_error_resume_next.hpp>");
    };
};

class empty_error: public std::runtime_error
{
    public:
        explicit empty_error(const std::string& msg):
            std::runtime_error(msg)
        {}
};
struct reduce_tag {
    template<class Included>
    struct include_header{
        static_assert(Included::value, "missing include: please #include <rxcpp/operators/rx-reduce.hpp>");
    };
};
struct first_tag : reduce_tag {};
struct last_tag : reduce_tag {};
struct sum_tag : reduce_tag {};
struct average_tag : reduce_tag {};
struct min_tag : reduce_tag {};
struct max_tag : reduce_tag {};

<<<<<<< HEAD
struct take_while_tag {
    template<class Included>
    struct include_header{
        static_assert(Included::value, "missing include: please #include <rxcpp/operators/rx-take_while.hpp>");
=======
struct retry_tag {
    template<class Included>
    struct include_header{
        static_assert(Included::value, "missing include: please #include <rxcpp/operators/rx-retry.hpp>");
>>>>>>> 92e14a4f
    };
};

struct with_latest_from_tag {
    template<class Included>
    struct include_header{
        static_assert(Included::value, "missing include: please #include <rxcpp/operators/rx-with_latest_from.hpp>");
    };
};

struct zip_tag {
    template<class Included>
    struct include_header{
        static_assert(Included::value, "missing include: please #include <rxcpp/operators/rx-zip.hpp>");
    };
};

}

#endif<|MERGE_RESOLUTION|>--- conflicted
+++ resolved
@@ -258,17 +258,17 @@
 struct min_tag : reduce_tag {};
 struct max_tag : reduce_tag {};
 
-<<<<<<< HEAD
 struct take_while_tag {
     template<class Included>
     struct include_header{
         static_assert(Included::value, "missing include: please #include <rxcpp/operators/rx-take_while.hpp>");
-=======
+    };
+};
+
 struct retry_tag {
     template<class Included>
     struct include_header{
         static_assert(Included::value, "missing include: please #include <rxcpp/operators/rx-retry.hpp>");
->>>>>>> 92e14a4f
     };
 };
 
