// Copyright (c) Microsoft Open Technologies, Inc. All rights reserved. See License.txt in the project root for license information.

#pragma once

#if !defined(RXCPP_RX_OPERATORS_HPP)
#define RXCPP_RX_OPERATORS_HPP

#include "rx-includes.hpp"

namespace rxcpp {

namespace operators {

struct tag_operator {};
template<class T>
struct operator_base
{
    typedef T value_type;
    typedef tag_operator operator_tag;
};

namespace detail {

template<class T, class =rxu::types_checked>
struct is_operator : std::false_type
{
};

template<class T>
struct is_operator<T, rxu::types_checked_t<typename T::operator_tag>> 
    : std::is_convertible<typename T::operator_tag*, tag_operator*>
{
};

}

template<class T, class Decayed = rxu::decay_t<T>>
struct is_operator : detail::is_operator<Decayed>
{
};


}
namespace rxo=operators;

template<class Tag> 
struct member_overload
{
    template<class... AN>
    static auto member(AN&&...) ->
                typename Tag::template include_header<std::false_type> {
        return  typename Tag::template include_header<std::false_type>();
    }
};

template<class T, class... AN>
struct delayed_type{using value_type = T; static T value(AN**...) {return T{};}};

template<class T, class... AN>
using delayed_type_t = rxu::value_type_t<delayed_type<T, AN...>>;

template<class Tag, class... AN, class Overload = member_overload<rxu::decay_t<Tag>>>
auto observable_member(Tag, AN&&... an) -> 
    decltype(Overload::member(std::forward<AN>(an)...)) {
    return   Overload::member(std::forward<AN>(an)...);
}

template<class Tag, class... AN>
class operator_factory
{
    using this_type = operator_factory<Tag, AN...>;
    using tag_type = rxu::decay_t<Tag>;
    using tuple_type = std::tuple<rxu::decay_t<AN>...>;
    
    tuple_type an;

public:
    operator_factory(tuple_type an)
        : an(std::move(an))
    {
    }

    template<class... ZN>
    auto operator()(tag_type t, ZN&&... zn) const
        -> decltype(observable_member(t, std::forward<ZN>(zn)...)) {
        return      observable_member(t, std::forward<ZN>(zn)...);
    }

    template<class Observable>
    auto operator()(Observable source) const 
        -> decltype(rxu::apply(std::tuple_cat(std::make_tuple(tag_type{}, source), (*(tuple_type*)nullptr)), (*(this_type*)nullptr))) {
        return      rxu::apply(std::tuple_cat(std::make_tuple(tag_type{}, source),                      an),                  *this);
    }
};

}

#include "operators/rx-amb.hpp"
#include "operators/rx-buffer_count.hpp"
#include "operators/rx-buffer_time.hpp"
#include "operators/rx-buffer_time_count.hpp"
#include "operators/rx-concat.hpp"
#include "operators/rx-concat_map.hpp"
#include "operators/rx-connect_forever.hpp"
#include "operators/rx-flat_map.hpp"
#include "operators/rx-lift.hpp"
#include "operators/rx-merge.hpp"
#include "operators/rx-multicast.hpp"
#include "operators/rx-observe_on.hpp"
#include "operators/rx-publish.hpp"
#include "operators/rx-ref_count.hpp"
#include "operators/rx-repeat.hpp"
#include "operators/rx-replay.hpp"
#include "operators/rx-sample_time.hpp"
#include "operators/rx-scan.hpp"
#include "operators/rx-skip.hpp"
#include "operators/rx-skip_last.hpp"
#include "operators/rx-skip_until.hpp"
#include "operators/rx-start_with.hpp"
#include "operators/rx-subscribe.hpp"
#include "operators/rx-subscribe_on.hpp"
#include "operators/rx-switch_if_empty.hpp"
#include "operators/rx-switch_on_next.hpp"
#include "operators/rx-take.hpp"
#include "operators/rx-take_last.hpp"
#include "operators/rx-take_until.hpp"
#include "operators/rx-tap.hpp"
#include "operators/rx-time_interval.hpp"
#include "operators/rx-timeout.hpp"
#include "operators/rx-timestamp.hpp"
#include "operators/rx-window.hpp"
#include "operators/rx-window_time.hpp"
#include "operators/rx-window_time_count.hpp"
#include "operators/rx-window_toggle.hpp"

namespace rxcpp {

struct all_tag {
    template<class Included>
    struct include_header{
        static_assert(Included::value, "missing include: please #include <rxcpp/operators/rx-all.hpp>");
    };
};

struct is_empty_tag : all_tag {};

struct any_tag {
    template<class Included>
    struct include_header{
        static_assert(Included::value, "missing include: please #include <rxcpp/operators/rx-any.hpp>");
    };
};

struct exists_tag : any_tag {};
struct contains_tag : any_tag {};

struct combine_latest_tag {
    template<class Included>
    struct include_header{
        static_assert(Included::value, "missing include: please #include <rxcpp/operators/rx-combine_latest.hpp>");
    };
};

struct debounce_tag {
    template<class Included>
    struct include_header{
        static_assert(Included::value, "missing include: please #include <rxcpp/operators/rx-debounce.hpp>");
    };
};

struct delay_tag {
    template<class Included>
    struct include_header{
        static_assert(Included::value, "missing include: please #include <rxcpp/operators/rx-delay.hpp>");
    };
};

struct distinct_tag {
    template<class Included>
    struct include_header{
        static_assert(Included::value, "missing include: please #include <rxcpp/operators/rx-distinct.hpp>");
    };
};

struct distinct_until_changed_tag {
    template<class Included>
    struct include_header{
        static_assert(Included::value, "missing include: please #include <rxcpp/operators/rx-distinct_until_changed.hpp>");
    };
};

struct element_at_tag {
    template<class Included>
    struct include_header{
        static_assert(Included::value, "missing include: please #include <rxcpp/operators/rx-element_at.hpp>");
    };
};

struct filter_tag {
    template<class Included>
    struct include_header{
        static_assert(Included::value, "missing include: please #include <rxcpp/operators/rx-filter.hpp>");
    };
};

struct finally_tag {
    template<class Included>
    struct include_header{
        static_assert(Included::value, "missing include: please #include <rxcpp/operators/rx-finally.hpp>");
    };
};

struct group_by_tag {
    template<class Included>
    struct include_header{
        static_assert(Included::value, "missing include: please #include <rxcpp/operators/rx-group_by.hpp>");
    };
};

struct ignore_elements_tag {
    template<class Included>
    struct include_header{
        static_assert(Included::value, "missing include: please #include <rxcpp/operators/rx-ignore_elements.hpp>");
    };
};

struct map_tag {
    template<class Included>
    struct include_header{
        static_assert(Included::value, "missing include: please #include <rxcpp/operators/rx-map.hpp>");
    };
};

struct on_error_resume_next_tag {
    template<class Included>
    struct include_header{
        static_assert(Included::value, "missing include: please #include <rxcpp/operators/rx-on_error_resume_next.hpp>");
    };
};

class empty_error: public std::runtime_error
{
    public:
        explicit empty_error(const std::string& msg):
            std::runtime_error(msg)
        {}
};
struct reduce_tag {
    template<class Included>
    struct include_header{
        static_assert(Included::value, "missing include: please #include <rxcpp/operators/rx-reduce.hpp>");
    };
};
struct first_tag : reduce_tag {};
struct last_tag : reduce_tag {};
struct sum_tag : reduce_tag {};
struct average_tag : reduce_tag {};
struct min_tag : reduce_tag {};
struct max_tag : reduce_tag {};

struct take_while_tag {
    template<class Included>
    struct include_header{
        static_assert(Included::value, "missing include: please #include <rxcpp/operators/rx-take_while.hpp>");
    };
};

<<<<<<< HEAD
=======
struct pairwise_tag {
    template<class Included>
    struct include_header{
        static_assert(Included::value, "missing include: please #include <rxcpp/operators/rx-pairwise.hpp>");
    };
};

struct retry_tag {
    template<class Included>
    struct include_header{
        static_assert(Included::value, "missing include: please #include <rxcpp/operators/rx-retry.hpp>");
    };
};

struct sequence_equal_tag {
    template<class Included>
    struct include_header{
        static_assert(Included::value, "missing include: please #include <rxcpp/operators/rx-sequence_equal.hpp>");
    };
};

>>>>>>> ae41c69f
struct with_latest_from_tag {
    template<class Included>
    struct include_header{
        static_assert(Included::value, "missing include: please #include <rxcpp/operators/rx-with_latest_from.hpp>");
    };
};

struct zip_tag {
    template<class Included>
    struct include_header{
        static_assert(Included::value, "missing include: please #include <rxcpp/operators/rx-zip.hpp>");
    };
};

}

#endif<|MERGE_RESOLUTION|>--- conflicted
+++ resolved
@@ -265,8 +265,7 @@
     };
 };
 
-<<<<<<< HEAD
-=======
+
 struct pairwise_tag {
     template<class Included>
     struct include_header{
@@ -288,7 +287,6 @@
     };
 };
 
->>>>>>> ae41c69f
 struct with_latest_from_tag {
     template<class Included>
     struct include_header{
