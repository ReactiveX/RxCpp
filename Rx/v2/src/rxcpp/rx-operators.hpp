// Copyright (c) Microsoft Open Technologies, Inc. All rights reserved. See License.txt in the project root for license information.

#pragma once

#if !defined(RXCPP_RX_OPERATORS_HPP)
#define RXCPP_RX_OPERATORS_HPP

#include "rx-includes.hpp"

namespace rxcpp {

namespace operators {

struct tag_operator {};
template<class T>
struct operator_base
{
    typedef T value_type;
    typedef tag_operator operator_tag;
};

namespace detail {

template<class T, class =rxu::types_checked>
struct is_operator : std::false_type
{
};

template<class T>
struct is_operator<T, rxu::types_checked_t<typename T::operator_tag>> 
    : std::is_convertible<typename T::operator_tag*, tag_operator*>
{
};

}

template<class T, class Decayed = rxu::decay_t<T>>
struct is_operator : detail::is_operator<Decayed>
{
};


}
namespace rxo=operators;

template<class Tag> 
struct member_overload
{
    template<class... AN>
    static auto member(AN&&...) ->
                typename Tag::template include_header<std::false_type> {
        return  typename Tag::template include_header<std::false_type>();
    }
};

template<class T, class... AN>
struct delayed_type{using value_type = T; static T value(AN**...) {return T{};}};

template<class T, class... AN>
using delayed_type_t = rxu::value_type_t<delayed_type<T, AN...>>;

template<class Tag, class... AN, class Overload = member_overload<rxu::decay_t<Tag>>>
auto observable_member(Tag, AN&&... an) -> 
    decltype(Overload::member(std::forward<AN>(an)...)) {
    return   Overload::member(std::forward<AN>(an)...);
}

template<class Tag, class... AN>
class operator_factory
{
    using this_type = operator_factory<Tag, AN...>;
    using tag_type = rxu::decay_t<Tag>;
    using tuple_type = std::tuple<rxu::decay_t<AN>...>;
    
    tuple_type an;

public:
    operator_factory(tuple_type an)
        : an(std::move(an))
    {
    }

    template<class... ZN>
    auto operator()(tag_type t, ZN&&... zn) const
        -> decltype(observable_member(t, std::forward<ZN>(zn)...)) {
        return      observable_member(t, std::forward<ZN>(zn)...);
    }

    template<class Observable>
    auto operator()(Observable source) const 
        -> decltype(rxu::apply(std::tuple_cat(std::make_tuple(tag_type{}, source), (*(tuple_type*)nullptr)), (*(this_type*)nullptr))) {
        return      rxu::apply(std::tuple_cat(std::make_tuple(tag_type{}, source),                      an),                  *this);
    }
};

}

#include "operators/rx-amb.hpp"
#include "operators/rx-buffer_count.hpp"
#include "operators/rx-buffer_time.hpp"
#include "operators/rx-buffer_time_count.hpp"
#include "operators/rx-concat.hpp"
#include "operators/rx-concat_map.hpp"
#include "operators/rx-connect_forever.hpp"
#include "operators/rx-flat_map.hpp"
#include "operators/rx-lift.hpp"
#include "operators/rx-merge.hpp"
#include "operators/rx-multicast.hpp"
#include "operators/rx-observe_on.hpp"
#include "operators/rx-publish.hpp"
#include "operators/rx-ref_count.hpp"
#include "operators/rx-repeat.hpp"
#include "operators/rx-replay.hpp"
#include "operators/rx-sample_time.hpp"
#include "operators/rx-scan.hpp"
#include "operators/rx-skip.hpp"
#include "operators/rx-skip_last.hpp"
#include "operators/rx-skip_until.hpp"
#include "operators/rx-start_with.hpp"
#include "operators/rx-subscribe.hpp"
#include "operators/rx-subscribe_on.hpp"
#include "operators/rx-switch_if_empty.hpp"
#include "operators/rx-switch_on_next.hpp"
#include "operators/rx-take.hpp"
#include "operators/rx-take_last.hpp"
#include "operators/rx-take_until.hpp"
#include "operators/rx-tap.hpp"
#include "operators/rx-time_interval.hpp"
#include "operators/rx-timeout.hpp"
#include "operators/rx-timestamp.hpp"
#include "operators/rx-window.hpp"
#include "operators/rx-window_time.hpp"
#include "operators/rx-window_time_count.hpp"
#include "operators/rx-window_toggle.hpp"

namespace rxcpp {

struct all_tag {
    template<class Included>
    struct include_header{
        static_assert(Included::value, "missing include: please #include <rxcpp/operators/rx-all.hpp>");
    };
};

struct is_empty_tag : all_tag {};

struct any_tag {
    template<class Included>
    struct include_header{
        static_assert(Included::value, "missing include: please #include <rxcpp/operators/rx-any.hpp>");
    };
};

struct exists_tag : any_tag {};
struct contains_tag : any_tag {};

struct combine_latest_tag {
    template<class Included>
    struct include_header{
        static_assert(Included::value, "missing include: please #include <rxcpp/operators/rx-combine_latest.hpp>");
    };
};

struct debounce_tag {
    template<class Included>
    struct include_header{
        static_assert(Included::value, "missing include: please #include <rxcpp/operators/rx-debounce.hpp>");
    };
};

struct delay_tag {
    template<class Included>
    struct include_header{
        static_assert(Included::value, "missing include: please #include <rxcpp/operators/rx-delay.hpp>");
    };
};

struct distinct_tag {
    template<class Included>
    struct include_header{
        static_assert(Included::value, "missing include: please #include <rxcpp/operators/rx-distinct.hpp>");
    };
};

struct distinct_until_changed_tag {
    template<class Included>
    struct include_header{
        static_assert(Included::value, "missing include: please #include <rxcpp/operators/rx-distinct_until_changed.hpp>");
    };
};

struct element_at_tag {
    template<class Included>
    struct include_header{
        static_assert(Included::value, "missing include: please #include <rxcpp/operators/rx-element_at.hpp>");
    };
};

struct filter_tag {
    template<class Included>
    struct include_header{
        static_assert(Included::value, "missing include: please #include <rxcpp/operators/rx-filter.hpp>");
    };
};

struct finally_tag {
    template<class Included>
    struct include_header{
        static_assert(Included::value, "missing include: please #include <rxcpp/operators/rx-finally.hpp>");
    };
};

struct group_by_tag {
    template<class Included>
    struct include_header{
        static_assert(Included::value, "missing include: please #include <rxcpp/operators/rx-group_by.hpp>");
    };
};

struct ignore_elements_tag {
    template<class Included>
    struct include_header{
        static_assert(Included::value, "missing include: please #include <rxcpp/operators/rx-ignore_elements.hpp>");
    };
};

struct map_tag {
    template<class Included>
    struct include_header{
        static_assert(Included::value, "missing include: please #include <rxcpp/operators/rx-map.hpp>");
    };
};

struct on_error_resume_next_tag {
    template<class Included>
    struct include_header{
        static_assert(Included::value, "missing include: please #include <rxcpp/operators/rx-on_error_resume_next.hpp>");
    };
};

class empty_error: public std::runtime_error
{
    public:
        explicit empty_error(const std::string& msg):
            std::runtime_error(msg)
        {}
};
struct reduce_tag {
    template<class Included>
    struct include_header{
        static_assert(Included::value, "missing include: please #include <rxcpp/operators/rx-reduce.hpp>");
    };
};
struct first_tag : reduce_tag {};
struct last_tag : reduce_tag {};
struct sum_tag : reduce_tag {};
struct average_tag : reduce_tag {};
struct min_tag : reduce_tag {};
struct max_tag : reduce_tag {};

struct take_while_tag {
    template<class Included>
    struct include_header{
        static_assert(Included::value, "missing include: please #include <rxcpp/operators/rx-take_while.hpp>");
    };
};

<<<<<<< HEAD

struct pairwise_tag {
    template<class Included>
    struct include_header{
        static_assert(Included::value, "missing include: please #include <rxcpp/operators/rx-pairwise.hpp>");
    };
};

=======
>>>>>>> 95e278ff
struct retry_tag {
    template<class Included>
    struct include_header{
        static_assert(Included::value, "missing include: please #include <rxcpp/operators/rx-retry.hpp>");
    };
};

struct sequence_equal_tag {
    template<class Included>
    struct include_header{
        static_assert(Included::value, "missing include: please #include <rxcpp/operators/rx-sequence_equal.hpp>");
    };
};

struct with_latest_from_tag {
    template<class Included>
    struct include_header{
        static_assert(Included::value, "missing include: please #include <rxcpp/operators/rx-with_latest_from.hpp>");
    };
};

struct zip_tag {
    template<class Included>
    struct include_header{
        static_assert(Included::value, "missing include: please #include <rxcpp/operators/rx-zip.hpp>");
    };
};

}

#endif<|MERGE_RESOLUTION|>--- conflicted
+++ resolved
@@ -265,8 +265,6 @@
     };
 };
 
-<<<<<<< HEAD
-
 struct pairwise_tag {
     template<class Included>
     struct include_header{
@@ -274,8 +272,6 @@
     };
 };
 
-=======
->>>>>>> 95e278ff
 struct retry_tag {
     template<class Included>
     struct include_header{
